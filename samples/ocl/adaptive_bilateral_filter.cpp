--- conflicted
+++ resolved
@@ -12,17 +12,11 @@
 int main( int argc, const char** argv )
 {
     const char* keys =
-<<<<<<< HEAD
         "{ i input   |          | specify input image }"
-        "{ k ksize   |     5    | specify kernel size }"
+        "{ k ksize   |     11   | specify kernel size }"
+        "{ s sSpace  |     3    | specify sigma space }"
+        "{ c sColor  |     30   | specify max color }"
         "{ h help    | false    | print help message }";
-=======
-        "{ i | input   |          | specify input image }"
-        "{ k | ksize   |     11   | specify kernel size }"
-        "{ s | sSpace  |     3    | specify sigma space }"
-        "{ c | sColor  |     30   | specify max color }"
-        "{ h | help    | false    | print help message }";
->>>>>>> 0ac61240
 
     CommandLineParser cmd(argc, argv, keys);
     if (cmd.has("help"))
