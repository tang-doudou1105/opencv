--- conflicted
+++ resolved
@@ -224,16 +224,14 @@
         if self.ninja_path != 'ninja':
             cmake_vars['CMAKE_MAKE_PROGRAM'] = self.ninja_path
 
-<<<<<<< HEAD
         if self.debug:
             cmake_vars['CMAKE_BUILD_TYPE'] = "Debug"
 
         if self.debug_info:  # Release with debug info
             cmake_vars['BUILD_WITH_DEBUG_INFO'] = "ON"
-=======
+
         if self.config.modules_list is not None:
             cmd.append("-DBUILD_LIST='%s'" % self.config.modules_list)
->>>>>>> 223790e6
 
         if self.config.extra_modules_path is not None:
             cmd.append("-DOPENCV_EXTRA_MODULES_PATH='%s'" % self.config.extra_modules_path)
