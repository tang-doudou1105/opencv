# ----------------------------------------------------------------------------
#  Root CMake file for OpenCV
#
#    From the off-tree build directory, invoke:
#      $ cmake <PATH_TO_OPENCV_ROOT>
#
# ----------------------------------------------------------------------------

include(cmake/OpenCVMinDepVersions.cmake)

if(CMAKE_GENERATOR MATCHES Xcode AND XCODE_VERSION VERSION_GREATER 4.3)
  cmake_minimum_required(VERSION 2.8.8 FATAL_ERROR)
else()
  cmake_minimum_required(VERSION "${MIN_VER_CMAKE}" FATAL_ERROR)
endif()

# Following block can broke build in case of cross-compilng
# but CMAKE_CROSSCOMPILING variable will be set only on project(OpenCV) command
# so we will try to detect crosscompiling by presense of CMAKE_TOOLCHAIN_FILE
if(NOT CMAKE_TOOLCHAIN_FILE)
  # it _must_ go before project(OpenCV) in order to work
  if(WIN32)
    set(CMAKE_INSTALL_PREFIX "${CMAKE_BINARY_DIR}/install" CACHE PATH "Installation Directory")
  else()
    set(CMAKE_INSTALL_PREFIX "/usr/local" CACHE PATH "Installation Directory")
  endif()
else(NOT CMAKE_TOOLCHAIN_FILE)
  #Android: set output folder to ${CMAKE_BINARY_DIR}
  set( LIBRARY_OUTPUT_PATH_ROOT ${CMAKE_BINARY_DIR} CACHE PATH "root for library output, set this to change where android libs are compiled to" )
  # any crosscompiling
  set(CMAKE_INSTALL_PREFIX "${CMAKE_BINARY_DIR}/install" CACHE PATH "Installation Directory")
endif(NOT CMAKE_TOOLCHAIN_FILE)


if(POLICY CMP0022)
  cmake_policy(SET CMP0022 OLD)
endif()

# must go before the project command
set(CMAKE_CONFIGURATION_TYPES "Debug;Release" CACHE STRING "Configs" FORCE)
if(DEFINED CMAKE_BUILD_TYPE)
  set_property( CACHE CMAKE_BUILD_TYPE PROPERTY STRINGS ${CMAKE_CONFIGURATION_TYPES} )
endif()

project(OpenCV CXX C)

if(MSVC)
  set(CMAKE_USE_RELATIVE_PATHS ON CACHE INTERNAL "" FORCE)
endif()

include(cmake/OpenCVUtils.cmake)

ocv_clear_vars(OpenCVModules_TARGETS)

# ----------------------------------------------------------------------------
# Break in case of popular CMake configuration mistakes
# ----------------------------------------------------------------------------
if(NOT CMAKE_SIZEOF_VOID_P GREATER 0)
  message(FATAL_ERROR "CMake fails to deterimine the bitness of target platform.
  Please check your CMake and compiler installation. If you are crosscompiling then ensure that your CMake toolchain file correctly sets the compiler details.")
endif()

# ----------------------------------------------------------------------------
# Detect compiler and target platform architecture
# ----------------------------------------------------------------------------
include(cmake/OpenCVDetectCXXCompiler.cmake)

# Add these standard paths to the search paths for FIND_LIBRARY
# to find libraries from these locations first
if(UNIX AND NOT ANDROID)
  if(X86_64 OR CMAKE_SIZEOF_VOID_P EQUAL 8)
    if(EXISTS /lib64)
      list(APPEND CMAKE_LIBRARY_PATH /lib64)
    else()
      list(APPEND CMAKE_LIBRARY_PATH /lib)
    endif()
    if(EXISTS /usr/lib64)
      list(APPEND CMAKE_LIBRARY_PATH /usr/lib64)
    else()
      list(APPEND CMAKE_LIBRARY_PATH /usr/lib)
    endif()
  elseif(X86 OR CMAKE_SIZEOF_VOID_P EQUAL 4)
    if(EXISTS /lib32)
      list(APPEND CMAKE_LIBRARY_PATH /lib32)
    else()
      list(APPEND CMAKE_LIBRARY_PATH /lib)
    endif()
    if(EXISTS /usr/lib32)
      list(APPEND CMAKE_LIBRARY_PATH /usr/lib32)
    else()
      list(APPEND CMAKE_LIBRARY_PATH /usr/lib)
    endif()
  endif()
endif()

# Add these standard paths to the search paths for FIND_PATH
# to find include files from these locations first
if(MINGW)
  if(EXISTS /mingw)
      list(APPEND CMAKE_INCLUDE_PATH /mingw)
  endif()
  if(EXISTS /mingw32)
      list(APPEND CMAKE_INCLUDE_PATH /mingw32)
  endif()
  if(EXISTS /mingw64)
      list(APPEND CMAKE_INCLUDE_PATH /mingw64)
  endif()
endif()

# ----------------------------------------------------------------------------
# OpenCV cmake options
# ----------------------------------------------------------------------------

# Optional 3rd party components
# ===================================================
OCV_OPTION(WITH_1394           "Include IEEE1394 support"                    ON   IF (NOT ANDROID AND NOT IOS) )
OCV_OPTION(WITH_AVFOUNDATION   "Use AVFoundation for Video I/O"              ON   IF IOS)
OCV_OPTION(WITH_CARBON         "Use Carbon for UI instead of Cocoa"          OFF  IF APPLE )
OCV_OPTION(WITH_VTK            "Include VTK library support (and build opencv_viz module eiher)"             ON  IF (NOT ANDROID AND NOT IOS) )
OCV_OPTION(WITH_CUDA           "Include NVidia Cuda Runtime support"                                         ON  IF (NOT IOS) )
OCV_OPTION(WITH_CUFFT          "Include NVidia Cuda Fast Fourier Transform (FFT) library support"            ON  IF (NOT IOS) )
OCV_OPTION(WITH_CUBLAS         "Include NVidia Cuda Basic Linear Algebra Subprograms (BLAS) library support" OFF IF (NOT IOS) )
OCV_OPTION(WITH_NVCUVID        "Include NVidia Video Decoding library support"                               OFF IF (NOT IOS AND NOT APPLE) )
OCV_OPTION(WITH_EIGEN          "Include Eigen2/Eigen3 support"               ON)
OCV_OPTION(WITH_VFW            "Include Video for Windows support"           ON   IF WIN32 )
OCV_OPTION(WITH_FFMPEG         "Include FFMPEG support"                      ON   IF (NOT ANDROID AND NOT IOS))
OCV_OPTION(WITH_GSTREAMER      "Include Gstreamer support"                   ON   IF (UNIX AND NOT APPLE AND NOT ANDROID) )
OCV_OPTION(WITH_GSTREAMER_0_10 "Enable Gstreamer 0.10 support (instead of 1.x)"                              OFF )
OCV_OPTION(WITH_GTK            "Include GTK support"                         ON   IF (UNIX AND NOT APPLE AND NOT ANDROID) )
OCV_OPTION(WITH_IPP            "Include Intel IPP support"                   ON   IF (NOT IOS) )
OCV_OPTION(WITH_JASPER         "Include JPEG2K support"                      ON   IF (NOT IOS) )
OCV_OPTION(WITH_JPEG           "Include JPEG support"                        ON)
OCV_OPTION(WITH_WEBP           "Include WebP support"                        ON   IF (NOT IOS) )
OCV_OPTION(WITH_OPENEXR        "Include ILM support via OpenEXR"             ON   IF (NOT IOS) )
OCV_OPTION(WITH_OPENGL         "Include OpenGL support"                      OFF  IF (NOT ANDROID) )
OCV_OPTION(WITH_OPENNI         "Include OpenNI support"                      OFF  IF (NOT ANDROID AND NOT IOS) )
OCV_OPTION(WITH_PNG            "Include PNG support"                         ON)
OCV_OPTION(WITH_PVAPI          "Include Prosilica GigE support"              ON   IF (NOT ANDROID AND NOT IOS) )
OCV_OPTION(WITH_GIGEAPI        "Include Smartek GigE support"                ON   IF (NOT ANDROID AND NOT IOS) )
OCV_OPTION(WITH_QT             "Build with Qt Backend support"               OFF  IF (NOT ANDROID AND NOT IOS) )
OCV_OPTION(WITH_WIN32UI        "Build with Win32 UI Backend support"         ON   IF WIN32 )
OCV_OPTION(WITH_QUICKTIME      "Use QuickTime for Video I/O insted of QTKit" OFF  IF APPLE )
OCV_OPTION(WITH_TBB            "Include Intel TBB support"                   OFF  IF (NOT IOS) )
OCV_OPTION(WITH_OPENMP         "Include OpenMP support"                      OFF)
OCV_OPTION(WITH_CSTRIPES       "Include C= support"                          OFF  IF WIN32 )
OCV_OPTION(WITH_TIFF           "Include TIFF support"                        ON   IF (NOT IOS) )
OCV_OPTION(WITH_UNICAP         "Include Unicap support (GPL)"                OFF  IF (UNIX AND NOT APPLE AND NOT ANDROID) )
OCV_OPTION(WITH_V4L            "Include Video 4 Linux support"               ON   IF (UNIX AND NOT ANDROID) )
OCV_OPTION(WITH_LIBV4L         "Use libv4l for Video 4 Linux support"        ON   IF (UNIX AND NOT ANDROID) )
OCV_OPTION(WITH_DSHOW          "Build HighGUI with DirectShow support"       ON   IF (WIN32 AND NOT ARM) )
OCV_OPTION(WITH_MSMF           "Build HighGUI with Media Foundation support" OFF  IF WIN32 )
OCV_OPTION(WITH_XIMEA          "Include XIMEA cameras support"               OFF  IF (NOT ANDROID AND NOT APPLE) )
OCV_OPTION(WITH_XINE           "Include Xine support (GPL)"                  OFF  IF (UNIX AND NOT APPLE AND NOT ANDROID) )
OCV_OPTION(WITH_CLP            "Include Clp support (EPL)"                   OFF)
OCV_OPTION(WITH_OPENCL         "Include OpenCL Runtime support"              ON   IF (NOT IOS) )
OCV_OPTION(WITH_OPENCLAMDFFT   "Include AMD OpenCL FFT library support"      ON   IF (NOT ANDROID AND NOT IOS) )
OCV_OPTION(WITH_OPENCLAMDBLAS  "Include AMD OpenCL BLAS library support"     ON   IF (NOT ANDROID AND NOT IOS) )
OCV_OPTION(WITH_DIRECTX        "Include DirectX support"                     ON   IF WIN32 )
OCV_OPTION(WITH_INTELPERC      "Include Intel Perceptual Computing support"  OFF  IF WIN32 )


# OpenCV build components
# ===================================================
OCV_OPTION(BUILD_SHARED_LIBS        "Build shared libraries (.dll/.so) instead of static ones (.lib/.a)" NOT (ANDROID OR IOS) )
OCV_OPTION(BUILD_opencv_apps        "Build utility applications (used for example to train classifiers)" (NOT ANDROID) IF (NOT IOS) )
OCV_OPTION(BUILD_ANDROID_EXAMPLES   "Build examples for Android platform"         ON  IF ANDROID )
OCV_OPTION(BUILD_DOCS               "Create build rules for OpenCV Documentation" ON )
OCV_OPTION(BUILD_EXAMPLES           "Build all examples"                          OFF )
OCV_OPTION(BUILD_PACKAGE            "Enables 'make package_source' command"       ON )
OCV_OPTION(BUILD_PERF_TESTS         "Build performance tests"                     ON  IF (NOT IOS) )
OCV_OPTION(BUILD_TESTS              "Build accuracy & regression tests"           ON  IF (NOT IOS) )
OCV_OPTION(BUILD_WITH_DEBUG_INFO    "Include debug info into debug libs (not MSCV only)" ON )
OCV_OPTION(BUILD_WITH_STATIC_CRT    "Enables use of staticaly linked CRT for staticaly linked OpenCV" ON IF MSVC )
OCV_OPTION(BUILD_FAT_JAVA_LIB       "Create fat java wrapper containing the whole OpenCV library" ON IF NOT BUILD_SHARED_LIBS AND CMAKE_COMPILER_IS_GNUCXX )
OCV_OPTION(BUILD_ANDROID_SERVICE    "Build OpenCV Manager for Google Play" OFF IF ANDROID AND ANDROID_SOURCE_TREE )
OCV_OPTION(BUILD_ANDROID_PACKAGE    "Build platform-specific package for Google Play" OFF IF ANDROID )

# 3rd party libs
OCV_OPTION(BUILD_ZLIB               "Build zlib from source"             WIN32 OR APPLE )
OCV_OPTION(BUILD_TIFF               "Build libtiff from source"          WIN32 OR ANDROID OR APPLE )
OCV_OPTION(BUILD_JASPER             "Build libjasper from source"        WIN32 OR ANDROID OR APPLE )
OCV_OPTION(BUILD_JPEG               "Build libjpeg from source"          WIN32 OR ANDROID OR APPLE )
OCV_OPTION(BUILD_PNG                "Build libpng from source"           WIN32 OR ANDROID OR APPLE )
OCV_OPTION(BUILD_OPENEXR            "Build openexr from source"          WIN32 OR ANDROID OR APPLE )
OCV_OPTION(BUILD_TBB                "Download and build TBB from source" ANDROID )

# OpenCV installation options
# ===================================================
OCV_OPTION(INSTALL_CREATE_DISTRIB   "Change install rules to build the distribution package" OFF )
OCV_OPTION(INSTALL_C_EXAMPLES       "Install C examples"        OFF )
OCV_OPTION(INSTALL_PYTHON_EXAMPLES  "Install Python examples"   OFF )
OCV_OPTION(INSTALL_ANDROID_EXAMPLES "Install Android examples"  OFF IF ANDROID )
OCV_OPTION(INSTALL_TO_MANGLED_PATHS "Enables mangled install paths, that help with side by side installs." OFF IF (UNIX AND NOT ANDROID AND NOT IOS AND BUILD_SHARED_LIBS) )
OCV_OPTION(INSTALL_TESTS            "Install accuracy and performance test binaries and test data" OFF)

# OpenCV build options
# ===================================================
OCV_OPTION(ENABLE_PRECOMPILED_HEADERS "Use precompiled headers"                                  ON   IF (NOT IOS) )
OCV_OPTION(ENABLE_SOLUTION_FOLDERS    "Solution folder in Visual Studio or in other IDEs"        (MSVC_IDE OR CMAKE_GENERATOR MATCHES Xcode) )
OCV_OPTION(ENABLE_PROFILING           "Enable profiling in the GCC compiler (Add flags: -g -pg)" OFF  IF CMAKE_COMPILER_IS_GNUCXX )
OCV_OPTION(ENABLE_COVERAGE            "Enable coverage collection with  GCov"                    OFF  IF CMAKE_COMPILER_IS_GNUCXX )
OCV_OPTION(ENABLE_OMIT_FRAME_POINTER  "Enable -fomit-frame-pointer for GCC"                      ON   IF CMAKE_COMPILER_IS_GNUCXX AND NOT (APPLE AND CMAKE_COMPILER_IS_CLANGCXX) )
OCV_OPTION(ENABLE_POWERPC             "Enable PowerPC for GCC"                                   ON   IF (CMAKE_COMPILER_IS_GNUCXX AND CMAKE_SYSTEM_PROCESSOR MATCHES powerpc.*) )
OCV_OPTION(ENABLE_FAST_MATH           "Enable -ffast-math (not recommended for GCC 4.6.x)"       OFF  IF (CMAKE_COMPILER_IS_GNUCXX AND (X86 OR X86_64)) )
OCV_OPTION(ENABLE_SSE                 "Enable SSE instructions"                                  ON   IF ((MSVC OR CMAKE_COMPILER_IS_GNUCXX) AND (X86 OR X86_64)) )
OCV_OPTION(ENABLE_SSE2                "Enable SSE2 instructions"                                 ON   IF ((MSVC OR CMAKE_COMPILER_IS_GNUCXX) AND (X86 OR X86_64)) )
OCV_OPTION(ENABLE_SSE3                "Enable SSE3 instructions"                                 ON   IF ((CV_ICC OR CMAKE_COMPILER_IS_GNUCXX) AND (X86 OR X86_64)) )
OCV_OPTION(ENABLE_SSSE3               "Enable SSSE3 instructions"                                OFF  IF (CMAKE_COMPILER_IS_GNUCXX AND (X86 OR X86_64)) )
OCV_OPTION(ENABLE_SSE41               "Enable SSE4.1 instructions"                               OFF  IF ((CV_ICC OR CMAKE_COMPILER_IS_GNUCXX) AND (X86 OR X86_64)) )
OCV_OPTION(ENABLE_SSE42               "Enable SSE4.2 instructions"                               OFF  IF (CMAKE_COMPILER_IS_GNUCXX AND (X86 OR X86_64)) )
OCV_OPTION(ENABLE_AVX                 "Enable AVX instructions"                                  OFF  IF ((MSVC OR CMAKE_COMPILER_IS_GNUCXX) AND (X86 OR X86_64)) )
OCV_OPTION(ENABLE_NEON                "Enable NEON instructions"                                 OFF  IF CMAKE_COMPILER_IS_GNUCXX AND ARM )
OCV_OPTION(ENABLE_VFPV3               "Enable VFPv3-D32 instructions"                            OFF  IF CMAKE_COMPILER_IS_GNUCXX AND ARM )
OCV_OPTION(ENABLE_NOISY_WARNINGS      "Show all warnings even if they are too noisy"             OFF )
OCV_OPTION(OPENCV_WARNINGS_ARE_ERRORS "Treat warnings as errors"                                 OFF )
OCV_OPTION(ENABLE_WINRT_MODE          "Build with Windows Runtime support"                       OFF  IF WIN32 )
OCV_OPTION(ENABLE_WINRT_MODE_NATIVE   "Build with Windows Runtime native C++ support"            OFF  IF WIN32 )


# ----------------------------------------------------------------------------
#  Get actual OpenCV version number from sources
# ----------------------------------------------------------------------------
include(cmake/OpenCVVersion.cmake)


# ----------------------------------------------------------------------------
#  Build & install layouts
# ----------------------------------------------------------------------------

# Save libs and executables in the same place
set(EXECUTABLE_OUTPUT_PATH "${CMAKE_BINARY_DIR}/bin" CACHE PATH "Output directory for applications" )

if (ANDROID)
  if (ANDROID_ABI MATCHES "NEON")
    set(ENABLE_NEON ON)
  endif()
  if (ANDROID_ABI MATCHES "VFPV3")
    set(ENABLE_VFPV3 ON)
  endif()
endif()

if(ANDROID OR WIN32)
  set(OPENCV_DOC_INSTALL_PATH doc)
elseif(INSTALL_TO_MANGLED_PATHS)
  set(OPENCV_DOC_INSTALL_PATH share/OpenCV-${OPENCV_VERSION}/doc)
else()
  set(OPENCV_DOC_INSTALL_PATH share/OpenCV/doc)
endif()

if(WIN32)
  if(DEFINED OpenCV_RUNTIME AND DEFINED OpenCV_ARCH)
    set(OpenCV_INSTALL_BINARIES_PREFIX "${OpenCV_ARCH}/${OpenCV_RUNTIME}/")
  else()
    message(STATUS "Can't detect runtime and/or arch")
    set(OpenCV_INSTALL_BINARIES_PREFIX "")
  endif()
elseif(ANDROID)
  set(OpenCV_INSTALL_BINARIES_PREFIX "sdk/native/")
else()
  set(OpenCV_INSTALL_BINARIES_PREFIX "")
endif()

if(ANDROID)
  set(OPENCV_SAMPLES_BIN_INSTALL_PATH "${OpenCV_INSTALL_BINARIES_PREFIX}samples/${ANDROID_NDK_ABI_NAME}")
else()
  set(OPENCV_SAMPLES_BIN_INSTALL_PATH "${OpenCV_INSTALL_BINARIES_PREFIX}samples")
endif()

if(ANDROID)
  set(OPENCV_BIN_INSTALL_PATH "${OpenCV_INSTALL_BINARIES_PREFIX}bin/${ANDROID_NDK_ABI_NAME}")
else()
  set(OPENCV_BIN_INSTALL_PATH "${OpenCV_INSTALL_BINARIES_PREFIX}bin")
endif()

if(NOT OPENCV_TEST_INSTALL_PATH)
  set(OPENCV_TEST_INSTALL_PATH "${OPENCV_BIN_INSTALL_PATH}")
endif()

if(ANDROID)
  set(LIBRARY_OUTPUT_PATH         "${OpenCV_BINARY_DIR}/lib/${ANDROID_NDK_ABI_NAME}")
  set(3P_LIBRARY_OUTPUT_PATH      "${OpenCV_BINARY_DIR}/3rdparty/lib/${ANDROID_NDK_ABI_NAME}")
  set(OPENCV_LIB_INSTALL_PATH     sdk/native/libs/${ANDROID_NDK_ABI_NAME})
  set(OPENCV_3P_LIB_INSTALL_PATH  sdk/native/3rdparty/libs/${ANDROID_NDK_ABI_NAME})
  set(OPENCV_CONFIG_INSTALL_PATH  sdk/native/jni)
  set(OPENCV_INCLUDE_INSTALL_PATH sdk/native/jni/include)
  set(OPENCV_SAMPLES_SRC_INSTALL_PATH samples/native)
else()
  set(LIBRARY_OUTPUT_PATH         "${OpenCV_BINARY_DIR}/lib")
  set(3P_LIBRARY_OUTPUT_PATH      "${OpenCV_BINARY_DIR}/3rdparty/lib${LIB_SUFFIX}")
  if(WIN32)
    if(OpenCV_STATIC)
      set(OPENCV_LIB_INSTALL_PATH   "${OpenCV_INSTALL_BINARIES_PREFIX}staticlib${LIB_SUFFIX}")
    else()
      set(OPENCV_LIB_INSTALL_PATH   "${OpenCV_INSTALL_BINARIES_PREFIX}lib${LIB_SUFFIX}")
    endif()
    set(OPENCV_3P_LIB_INSTALL_PATH  "${OpenCV_INSTALL_BINARIES_PREFIX}staticlib${LIB_SUFFIX}")
    set(OPENCV_SAMPLES_SRC_INSTALL_PATH    samples/native)
  else()
    set(OPENCV_LIB_INSTALL_PATH     lib${LIB_SUFFIX})
    set(OPENCV_3P_LIB_INSTALL_PATH  share/OpenCV/3rdparty/${OPENCV_LIB_INSTALL_PATH})
    set(OPENCV_SAMPLES_SRC_INSTALL_PATH    share/OpenCV/samples)
  endif()
  set(OPENCV_INCLUDE_INSTALL_PATH "include")

  math(EXPR SIZEOF_VOID_P_BITS "8 * ${CMAKE_SIZEOF_VOID_P}")
  if(LIB_SUFFIX AND NOT SIZEOF_VOID_P_BITS EQUAL LIB_SUFFIX)
    set(OPENCV_CONFIG_INSTALL_PATH lib${LIB_SUFFIX}/cmake/opencv)
  else()
    set(OPENCV_CONFIG_INSTALL_PATH share/OpenCV)
  endif()
endif()

set(CMAKE_INSTALL_RPATH "${CMAKE_INSTALL_PREFIX}/${OPENCV_LIB_INSTALL_PATH}")
set(CMAKE_INSTALL_RPATH_USE_LINK_PATH TRUE)

if(INSTALL_TO_MANGLED_PATHS)
  set(OPENCV_INCLUDE_INSTALL_PATH ${OPENCV_INCLUDE_INSTALL_PATH}/opencv-${OPENCV_VERSION})
endif()

if(WIN32)
  # Postfix of DLLs:
  set(OPENCV_DLLVERSION "${OPENCV_VERSION_MAJOR}${OPENCV_VERSION_MINOR}${OPENCV_VERSION_PATCH}")
  set(OPENCV_DEBUG_POSTFIX d)
else()
  # Postfix of so's:
  set(OPENCV_DLLVERSION "")
  set(OPENCV_DEBUG_POSTFIX "")
endif()

if(DEFINED CMAKE_DEBUG_POSTFIX)
  set(OPENCV_DEBUG_POSTFIX "${CMAKE_DEBUG_POSTFIX}")
endif()


# ----------------------------------------------------------------------------
#  Path for build/platform -specific headers
# ----------------------------------------------------------------------------
set(OPENCV_CONFIG_FILE_INCLUDE_DIR "${CMAKE_BINARY_DIR}/" CACHE PATH "Where to create the platform-dependant cvconfig.h")
ocv_include_directories(${OPENCV_CONFIG_FILE_INCLUDE_DIR})

# ----------------------------------------------------------------------------
#  Path for additional modules
# ----------------------------------------------------------------------------
set(OPENCV_EXTRA_MODULES_PATH "" CACHE PATH "Where to look for additional OpenCV modules")

# ----------------------------------------------------------------------------
#  Autodetect if we are in a GIT repository
# ----------------------------------------------------------------------------
find_host_package(Git QUIET)

if(GIT_FOUND)
  execute_process(COMMAND "${GIT_EXECUTABLE}" describe --tags --always --dirty --match "2.[0-9].[0-9]*"
    WORKING_DIRECTORY "${OpenCV_SOURCE_DIR}"
    OUTPUT_VARIABLE OPENCV_VCSVERSION
    RESULT_VARIABLE GIT_RESULT
    ERROR_QUIET
    OUTPUT_STRIP_TRAILING_WHITESPACE
  )
  if(NOT GIT_RESULT EQUAL 0)
    set(OPENCV_VCSVERSION "unknown")
  endif()
else()
  # We don't have git:
  set(OPENCV_VCSVERSION "unknown")
endif()


# ----------------------------------------------------------------------------
# OpenCV compiler and linker options
# ----------------------------------------------------------------------------
# In case of Makefiles if the user does not setup CMAKE_BUILD_TYPE, assume it's Release:
if(CMAKE_GENERATOR MATCHES "Makefiles|Ninja" AND "${CMAKE_BUILD_TYPE}" STREQUAL "")
  set(CMAKE_BUILD_TYPE Release)
endif()

include(cmake/OpenCVCompilerOptions.cmake)


# ----------------------------------------------------------------------------
# Use statically or dynamically linked CRT?
# Default: dynamic
# ----------------------------------------------------------------------------
if(MSVC)
  include(cmake/OpenCVCRTLinkage.cmake)
endif(MSVC)

if(WIN32 AND NOT MINGW)
  add_definitions(-D_VARIADIC_MAX=10)
endif(WIN32 AND NOT MINGW)


# ----------------------------------------------------------------------------
#       CHECK FOR SYSTEM LIBRARIES, OPTIONS, ETC..
# ----------------------------------------------------------------------------
if(UNIX)
  find_package(PkgConfig QUIET)
  include(CheckFunctionExists)
  include(CheckIncludeFile)

  if(NOT APPLE)
    CHECK_INCLUDE_FILE(pthread.h HAVE_LIBPTHREAD)
    if(ANDROID)
      set(OPENCV_LINKER_LIBS ${OPENCV_LINKER_LIBS} dl m log)
    elseif(${CMAKE_SYSTEM_NAME} MATCHES "FreeBSD|NetBSD|DragonFly")
      set(OPENCV_LINKER_LIBS ${OPENCV_LINKER_LIBS} m pthread)
    elseif(EMSCRIPTEN)
      # no need to link to system libs with emscripten
    else()
      set(OPENCV_LINKER_LIBS ${OPENCV_LINKER_LIBS} dl m pthread rt)
    endif()
  else()
    set(HAVE_LIBPTHREAD YES)
  endif()
endif()

include(cmake/OpenCVPCHSupport.cmake)
include(cmake/OpenCVModule.cmake)

# ----------------------------------------------------------------------------
#  Detect endianness of build platform
# ----------------------------------------------------------------------------

if(CMAKE_SYSTEM_NAME STREQUAL iOS)
  # test_big_endian needs try_compile, which doesn't work for iOS
  # http://public.kitware.com/Bug/view.php?id=12288
  set(WORDS_BIGENDIAN 0)
else()
  include(TestBigEndian)
  test_big_endian(WORDS_BIGENDIAN)
endif()

# ----------------------------------------------------------------------------
#  Detect 3rd-party libraries
# ----------------------------------------------------------------------------

include(cmake/OpenCVFindLibsGrfmt.cmake)
include(cmake/OpenCVFindLibsGUI.cmake)
include(cmake/OpenCVFindLibsVideo.cmake)
include(cmake/OpenCVFindLibsPerf.cmake)

# ----------------------------------------------------------------------------
#  Detect other 3rd-party libraries/tools
# ----------------------------------------------------------------------------

# --- LATEX for pdf documentation ---
if(BUILD_DOCS)
  include(cmake/OpenCVFindLATEX.cmake)
endif(BUILD_DOCS)

# --- Python Support ---
include(cmake/OpenCVDetectPython.cmake)

# --- Java Support ---
include(cmake/OpenCVDetectApacheAnt.cmake)
if(ANDROID)
  include(cmake/OpenCVDetectAndroidSDK.cmake)

  if(NOT ANDROID_TOOLS_Pkg_Revision GREATER 13)
    message(WARNING "OpenCV requires Android SDK tools revision 14 or newer. Otherwise tests and samples will no be compiled.")
  endif()
else()
  find_package(JNI)
endif()

if(ANDROID AND ANDROID_EXECUTABLE AND ANT_EXECUTABLE AND (ANT_VERSION VERSION_GREATER 1.7) AND (ANDROID_TOOLS_Pkg_Revision GREATER 13))
  SET(CAN_BUILD_ANDROID_PROJECTS TRUE)
else()
  SET(CAN_BUILD_ANDROID_PROJECTS FALSE)
endif()

# --- OpenCL ---
if(WITH_OPENCL)
  include(cmake/OpenCVDetectOpenCL.cmake)
endif()

# --- DirectX ---
if(WITH_DIRECTX)
  include(cmake/OpenCVDetectDirectX.cmake)
endif()

# --- Matlab/Octave ---
include(cmake/OpenCVFindMatlab.cmake)

include(cmake/OpenCVDetectVTK.cmake)

# ----------------------------------------------------------------------------
# Add CUDA libraries (needed for apps/tools, samples)
# ----------------------------------------------------------------------------
if(HAVE_CUDA)
  set(OPENCV_LINKER_LIBS ${OPENCV_LINKER_LIBS} ${CUDA_LIBRARIES} ${CUDA_npp_LIBRARY})
  if(HAVE_CUBLAS)
    set(OPENCV_LINKER_LIBS ${OPENCV_LINKER_LIBS} ${CUDA_cublas_LIBRARY})
  endif()
  if(HAVE_CUFFT)
    set(OPENCV_LINKER_LIBS ${OPENCV_LINKER_LIBS} ${CUDA_cufft_LIBRARY})
  endif()
endif()
# ----------------------------------------------------------------------------
# Solution folders:
# ----------------------------------------------------------------------------
if(ENABLE_SOLUTION_FOLDERS)
  set_property(GLOBAL PROPERTY USE_FOLDERS ON)
  set_property(GLOBAL PROPERTY PREDEFINED_TARGETS_FOLDER "CMakeTargets")
endif()

# Extra OpenCV targets: uninstall, package_source, perf, etc.
include(cmake/OpenCVExtraTargets.cmake)


# ----------------------------------------------------------------------------
# Process subdirectories
# ----------------------------------------------------------------------------

# opencv.hpp and legacy headers
add_subdirectory(include)

# OpenCV modules
add_subdirectory(modules)

# Generate targets for documentation
add_subdirectory(doc)

# various data that is used by cv libraries and/or demo applications.
add_subdirectory(data)

# extra applications
if(BUILD_opencv_apps)
  add_subdirectory(apps)
endif()

# examples
if(BUILD_EXAMPLES OR BUILD_ANDROID_EXAMPLES OR INSTALL_PYTHON_EXAMPLES)
  add_subdirectory(samples)
endif()

if(ANDROID)
  add_subdirectory(platforms/android/service)
endif()

if(BUILD_ANDROID_PACKAGE)
  add_subdirectory(platforms/android/package)
endif()

if (ANDROID)
  add_subdirectory(platforms/android/libinfo)
endif()

# ----------------------------------------------------------------------------
# Finalization: generate configuration-based files
# ----------------------------------------------------------------------------
ocv_track_build_dependencies()

# Generate platform-dependent and configuration-dependent headers
include(cmake/OpenCVGenHeaders.cmake)

# Generate opencv.pc for pkg-config command
include(cmake/OpenCVGenPkgconfig.cmake)

# Generate OpenCV.mk for ndk-build (Android build tool)
include(cmake/OpenCVGenAndroidMK.cmake)

# Generate OpenCVСonfig.cmake and OpenCVConfig-version.cmake for cmake projects
include(cmake/OpenCVGenConfig.cmake)

# Generate Info.plist for the IOS framework
include(cmake/OpenCVGenInfoPlist.cmake)

# Generate environment setup file
if(INSTALL_TESTS AND OPENCV_TEST_DATA_PATH AND UNIX)
  if(ANDROID)
    get_filename_component(TEST_PATH ${OPENCV_TEST_INSTALL_PATH} DIRECTORY)
    configure_file("${CMAKE_CURRENT_SOURCE_DIR}/cmake/templates/opencv_run_all_tests_android.sh.in"
                   "${CMAKE_BINARY_DIR}/unix-install/opencv_run_all_tests.sh" @ONLY)
    install(PROGRAMS "${CMAKE_BINARY_DIR}/unix-install/opencv_run_all_tests.sh"
            DESTINATION ${CMAKE_INSTALL_PREFIX} COMPONENT tests)
  else()
    configure_file("${CMAKE_CURRENT_SOURCE_DIR}/cmake/templates/opencv_testing.sh.in"
                   "${CMAKE_BINARY_DIR}/unix-install/opencv_testing.sh" @ONLY)
    install(FILES "${CMAKE_BINARY_DIR}/unix-install/opencv_testing.sh"
            DESTINATION /etc/profile.d/ COMPONENT tests)
    configure_file("${CMAKE_CURRENT_SOURCE_DIR}/cmake/templates/opencv_run_all_tests_unix.sh.in"
                   "${CMAKE_BINARY_DIR}/unix-install/opencv_run_all_tests.sh" @ONLY)
    install(PROGRAMS "${CMAKE_BINARY_DIR}/unix-install/opencv_run_all_tests.sh"
            DESTINATION ${OPENCV_TEST_INSTALL_PATH} COMPONENT tests)

  endif()
endif()

if(NOT OPENCV_README_FILE)
  if(ANDROID)
    set(OPENCV_README_FILE ${CMAKE_CURRENT_SOURCE_DIR}/platforms/android/README.android)
  endif()
endif()

if(NOT OPENCV_LICENSE_FILE)
  set(OPENCV_LICENSE_FILE ${CMAKE_CURRENT_SOURCE_DIR}/LICENSE)
endif()

# for UNIX it does not make sense as LICENSE and readme will be part of the package automatically
if(ANDROID OR NOT UNIX)
  install(FILES ${OPENCV_LICENSE_FILE}
        PERMISSIONS OWNER_READ GROUP_READ WORLD_READ
        DESTINATION ${CMAKE_INSTALL_PREFIX} COMPONENT libs)
  if(OPENCV_README_FILE)
    install(FILES ${OPENCV_README_FILE}
            PERMISSIONS OWNER_READ GROUP_READ WORLD_READ
            DESTINATION ${CMAKE_INSTALL_PREFIX} COMPONENT libs)
  endif()
endif()

# ----------------------------------------------------------------------------
# Summary:
# ----------------------------------------------------------------------------
status("")
status("General configuration for OpenCV ${OPENCV_VERSION} =====================================")
if(OPENCV_VCSVERSION)
  status("  Version control:" ${OPENCV_VCSVERSION})
endif()

# ========================== build platform ==========================
status("")
status("  Platform:")
status("    Host:"             ${CMAKE_HOST_SYSTEM_NAME} ${CMAKE_HOST_SYSTEM_VERSION} ${CMAKE_HOST_SYSTEM_PROCESSOR})
if(CMAKE_CROSSCOMPILING)
  status("    Target:"         ${CMAKE_SYSTEM_NAME} ${CMAKE_SYSTEM_VERSION} ${CMAKE_SYSTEM_PROCESSOR})
endif()
status("    CMake:"            ${CMAKE_VERSION})
status("    CMake generator:"  ${CMAKE_GENERATOR})
status("    CMake build tool:" ${CMAKE_BUILD_TOOL})
if(MSVC)
  status("    MSVC:"           ${MSVC_VERSION})
endif()
if(CMAKE_GENERATOR MATCHES Xcode)
  status("    Xcode:"          ${XCODE_VERSION})
endif()
if(NOT CMAKE_GENERATOR MATCHES "Xcode|Visual Studio")
  status("    Configuration:"  ${CMAKE_BUILD_TYPE})
endif()

# ========================== C/C++ options ==========================
if(CMAKE_CXX_COMPILER_VERSION)
  set(OPENCV_COMPILER_STR "${CMAKE_CXX_COMPILER} ${CMAKE_CXX_COMPILER_ARG1} (ver ${CMAKE_CXX_COMPILER_VERSION})")
elseif(CMAKE_COMPILER_IS_CLANGCXX)
  set(OPENCV_COMPILER_STR "${CMAKE_CXX_COMPILER} ${CMAKE_CXX_COMPILER_ARG1} (ver ${CMAKE_CLANG_REGEX_VERSION})")
elseif(CMAKE_COMPILER_IS_GNUCXX)
  set(OPENCV_COMPILER_STR "${CMAKE_CXX_COMPILER} ${CMAKE_CXX_COMPILER_ARG1} (ver ${CMAKE_GCC_REGEX_VERSION})")
else()
  set(OPENCV_COMPILER_STR "${CMAKE_CXX_COMPILER} ${CMAKE_CXX_COMPILER_ARG1}")
endif()
string(STRIP "${OPENCV_COMPILER_STR}" OPENCV_COMPILER_STR)

status("")
status("  C/C++:")
status("    Built as dynamic libs?:" BUILD_SHARED_LIBS THEN YES ELSE NO)
status("    C++ Compiler:"           ${OPENCV_COMPILER_STR})
status("    C++ flags (Release):"    ${CMAKE_CXX_FLAGS} ${CMAKE_CXX_FLAGS_RELEASE})
status("    C++ flags (Debug):"      ${CMAKE_CXX_FLAGS} ${CMAKE_CXX_FLAGS_DEBUG})
status("    C Compiler:"             ${CMAKE_C_COMPILER} ${CMAKE_C_COMPILER_ARG1})
status("    C flags (Release):"      ${CMAKE_C_FLAGS} ${CMAKE_C_FLAGS_RELEASE})
status("    C flags (Debug):"        ${CMAKE_C_FLAGS} ${CMAKE_C_FLAGS_DEBUG})
if(WIN32)
  status("    Linker flags (Release):" ${CMAKE_EXE_LINKER_FLAGS} ${CMAKE_EXE_LINKER_FLAGS_RELEASE})
  status("    Linker flags (Debug):"   ${CMAKE_EXE_LINKER_FLAGS} ${CMAKE_EXE_LINKER_FLAGS_DEBUG})
else()
  status("    Linker flags (Release):" ${CMAKE_SHARED_LINKER_FLAGS} ${CMAKE_SHARED_LINKER_FLAGS_RELEASE})
  status("    Linker flags (Debug):"   ${CMAKE_SHARED_LINKER_FLAGS} ${CMAKE_SHARED_LINKER_FLAGS_DEBUG})
endif()
status("    Precompiled headers:"     PCHSupport_FOUND AND ENABLE_PRECOMPILED_HEADERS THEN YES ELSE NO)

# ========================== OpenCV modules ==========================
status("")
status("  OpenCV modules:")
string(REPLACE "opencv_" "" OPENCV_MODULES_BUILD_ST          "${OPENCV_MODULES_BUILD}")
string(REPLACE "opencv_" "" OPENCV_MODULES_DISABLED_USER_ST  "${OPENCV_MODULES_DISABLED_USER}")
string(REPLACE "opencv_" "" OPENCV_MODULES_DISABLED_FORCE_ST "${OPENCV_MODULES_DISABLED_FORCE}")
set(OPENCV_MODULES_DISABLED_AUTO_ST "")
foreach(m ${OPENCV_MODULES_DISABLED_AUTO})
  set(__mdeps "")
  foreach(d ${OPENCV_MODULE_${m}_DEPS})
    if(d MATCHES "^opencv_" AND NOT HAVE_${d})
      list(APPEND __mdeps ${d})
    endif()
  endforeach()
  if(__mdeps)
    list(APPEND OPENCV_MODULES_DISABLED_AUTO_ST "${m}(deps: ${__mdeps})")
  else()
    list(APPEND OPENCV_MODULES_DISABLED_AUTO_ST "${m}")
  endif()
endforeach()
string(REPLACE "opencv_" "" OPENCV_MODULES_DISABLED_AUTO_ST  "${OPENCV_MODULES_DISABLED_AUTO_ST}")

status("    To be built:"            OPENCV_MODULES_BUILD          THEN ${OPENCV_MODULES_BUILD_ST}          ELSE "-")
status("    Disabled:"               OPENCV_MODULES_DISABLED_USER  THEN ${OPENCV_MODULES_DISABLED_USER_ST}  ELSE "-")
status("    Disabled by dependency:" OPENCV_MODULES_DISABLED_AUTO  THEN ${OPENCV_MODULES_DISABLED_AUTO_ST}  ELSE "-")
status("    Unavailable:"            OPENCV_MODULES_DISABLED_FORCE THEN ${OPENCV_MODULES_DISABLED_FORCE_ST} ELSE "-")

# ========================== Android details ==========================
if(ANDROID)
  status("")
  status("  Android: ")
  status("    Android ABI:" ${ANDROID_ABI})
  status("    STL type:" ${ANDROID_STL})
  status("    Native API level:" android-${ANDROID_NATIVE_API_LEVEL})
  android_get_compatible_target(android_sdk_target_status ${ANDROID_NATIVE_API_LEVEL} ${ANDROID_SDK_TARGET} 11)
  status("    SDK target:" "${android_sdk_target_status}")
  if(BUILD_WITH_ANDROID_NDK)
    status("    Android NDK:" "${ANDROID_NDK} (toolchain: ${ANDROID_TOOLCHAIN_NAME})")
  elseif(BUILD_WITH_STANDALONE_TOOLCHAIN)
    status("    Android toolchain:" "${ANDROID_STANDALONE_TOOLCHAIN}")
  endif()
  status("    android tool:"  ANDROID_EXECUTABLE  THEN "${ANDROID_EXECUTABLE} (${ANDROID_TOOLS_Pkg_Desc})" ELSE NO)
  status("    Google Play package:" BUILD_ANDROID_PACKAGE                                         THEN YES ELSE NO)
  status("    Android examples:"    BUILD_ANDROID_EXAMPLES AND CAN_BUILD_ANDROID_PROJECTS         THEN YES ELSE NO)
endif()

# ================== Windows RT features ==================
if(WIN32)
status("")
    status("  Windows RT support:" HAVE_WINRT THEN YES ELSE NO)
    if (ENABLE_WINRT_MODE OR ENABLE_WINRT_MODE_NATIVE)
      status("    Windows SDK v8.0:" ${WINDOWS_SDK_PATH})
      status("    Visual Studio 2012:" ${VISUAL_STUDIO_PATH})
    endif()
endif(WIN32)

# ========================== GUI ==========================
status("")
status("  GUI: ")

if(HAVE_QT5)
  status("    QT 5.x:"            HAVE_QT        THEN "YES (ver ${Qt5Core_VERSION_STRING})" ELSE NO)
  status("    QT OpenGL support:" HAVE_QT_OPENGL THEN "YES (${Qt5OpenGL_LIBRARIES} ${Qt5OpenGL_VERSION_STRING})" ELSE NO)
elseif(HAVE_QT)
  status("    QT 4.x:"            HAVE_QT        THEN "YES (ver ${QT_VERSION_MAJOR}.${QT_VERSION_MINOR}.${QT_VERSION_PATCH} ${QT_EDITION})" ELSE NO)
  status("    QT OpenGL support:" HAVE_QT_OPENGL THEN "YES (${QT_QTOPENGL_LIBRARY})" ELSE NO)
else()
  if(DEFINED WITH_QT)
    status("    QT:" NO)
  endif()
  if(DEFINED WITH_WIN32UI)
    status("    Win32 UI:" HAVE_WIN32UI THEN YES ELSE NO)
  else()
    if(APPLE)
      if(WITH_CARBON)
        status("    Carbon:" YES)
      else()
        status("    Cocoa:"  YES)
      endif()
    else()
      status("    GTK+ 2.x:" HAVE_GTK      THEN "YES (ver ${ALIASOF_gtk+-2.0_VERSION})"     ELSE NO)
      status("    GThread :" HAVE_GTHREAD  THEN "YES (ver ${ALIASOF_gthread-2.0_VERSION})"  ELSE NO)
      status("    GtkGlExt:" HAVE_GTKGLEXT THEN "YES (ver ${ALIASOF_gtkglext-1.0_VERSION})" ELSE NO)
    endif()
  endif()
endif()

status("    OpenGL support:" HAVE_OPENGL THEN "YES (${OPENGL_LIBRARIES})" ELSE NO)
status("    VTK support:" HAVE_VTK THEN "YES (ver ${VTK_VERSION})" ELSE NO)

# ========================== MEDIA IO ==========================
status("")
status("  Media I/O: ")
status("    ZLib:"         BUILD_ZLIB    THEN "build (ver ${ZLIB_VERSION_STRING})"               ELSE "${ZLIB_LIBRARIES} (ver ${ZLIB_VERSION_STRING})")

if(WITH_JPEG)
  status("    JPEG:"       JPEG_FOUND    THEN "${JPEG_LIBRARY} (ver ${JPEG_LIB_VERSION})"        ELSE "build (ver ${JPEG_LIB_VERSION})")
else()
  status("    JPEG:"       "NO")
endif()

if(WITH_WEBP)
  status("    WEBP:"       WEBP_FOUND    THEN "${WEBP_LIBRARY} (ver ${WEBP_VERSION})"        ELSE "build (ver ${WEBP_VERSION})")
else()
  status("    WEBP:"       "NO")
endif()

if(WITH_PNG)
  status("    PNG:"        PNG_FOUND     THEN "${PNG_LIBRARY} (ver ${PNG_VERSION})"              ELSE "build (ver ${PNG_VERSION})")
else()
  status("    PNG:"        "NO")
endif()
if(WITH_TIFF)
  if(TIFF_VERSION_STRING AND TIFF_FOUND)
    status("    TIFF:"     "${TIFF_LIBRARY} (ver ${TIFF_VERSION} - ${TIFF_VERSION_STRING})")
  else()
    status("    TIFF:"     TIFF_FOUND    THEN "${TIFF_LIBRARY} (ver ${TIFF_VERSION})"            ELSE "build (ver ${TIFF_VERSION} - ${TIFF_VERSION_STRING})")
  endif()
else()
  status("    TIFF:"       "NO")
endif()
if(WITH_JASPER)
  status("    JPEG 2000:"  JASPER_FOUND  THEN "${JASPER_LIBRARY} (ver ${JASPER_VERSION_STRING})" ELSE "build (ver ${JASPER_VERSION_STRING})")
else()
  status("    JPEG 2000:"  "NO")
endif()
if(WITH_OPENEXR)
  status("    OpenEXR:"  OPENEXR_FOUND  THEN "${OPENEXR_LIBRARIES} (ver ${OPENEXR_VERSION})" ELSE "build (ver ${OPENEXR_VERSION})")
else()
  status("    OpenEXR:"  "NO")
endif()

# ========================== VIDEO IO ==========================
status("")
status("  Video I/O:")

if (DEFINED WITH_VFW)
  status("    Video for Windows:" HAVE_VFW         THEN YES                                        ELSE NO)
endif(DEFINED WITH_VFW)

if(DEFINED WITH_1394)
  status("    DC1394 1.x:"     HAVE_DC1394         THEN "YES (ver ${ALIASOF_libdc1394_VERSION})"   ELSE NO)
  status("    DC1394 2.x:"     HAVE_DC1394_2       THEN "YES (ver ${ALIASOF_libdc1394-2_VERSION})" ELSE NO)
endif(DEFINED WITH_1394)

if(ANDROID)
  if(HAVE_opencv_androidcamera)
    status("    AndroidNativeCamera:" BUILD_ANDROID_CAMERA_WRAPPER
                                                   THEN "YES, build for Android${ANDROID_VERSION}" ELSE "YES, use prebuilt libraries")
  else()
    status("    AndroidNativeCamera:" "NO (native camera requires Android API level 8 or higher)")
  endif()
endif()

if(DEFINED WITH_AVFOUNDATION)
  status("    AVFoundation:"   WITH_AVFOUNDATION   THEN YES                                        ELSE NO)
endif(DEFINED WITH_AVFOUNDATION)

if(DEFINED WITH_FFMPEG)
  if(WIN32)
    status("    FFMPEG:"       WITH_FFMPEG         THEN "YES (prebuilt binaries)"                  ELSE NO)
  else()
    status("    FFMPEG:"       HAVE_FFMPEG         THEN YES ELSE NO)
  endif()
  status("      codec:"        HAVE_FFMPEG_CODEC   THEN "YES (ver ${ALIASOF_libavcodec_VERSION})"  ELSE NO)
  status("      format:"       HAVE_FFMPEG_FORMAT  THEN "YES (ver ${ALIASOF_libavformat_VERSION})" ELSE NO)
  status("      util:"         HAVE_FFMPEG_UTIL    THEN "YES (ver ${ALIASOF_libavutil_VERSION})"   ELSE NO)
  status("      swscale:"      HAVE_FFMPEG_SWSCALE THEN "YES (ver ${ALIASOF_libswscale_VERSION})"  ELSE NO)
  status("      gentoo-style:" HAVE_GENTOO_FFMPEG  THEN YES                                        ELSE NO)
endif(DEFINED WITH_FFMPEG)

if(DEFINED WITH_GSTREAMER)
  status("    GStreamer:"      HAVE_GSTREAMER      THEN ""                                         ELSE NO)
  if(HAVE_GSTREAMER)
    status("      base:"       "YES (ver ${GSTREAMER_BASE_VERSION})")
    status("      video:"      "YES (ver ${GSTREAMER_VIDEO_VERSION})")
    status("      app:"        "YES (ver ${GSTREAMER_APP_VERSION})")
    status("      riff:"       "YES (ver ${GSTREAMER_RIFF_VERSION})")
    status("      pbutils:"    "YES (ver ${GSTREAMER_PBUTILS_VERSION})")
  endif(HAVE_GSTREAMER)
endif(DEFINED WITH_GSTREAMER)

if(DEFINED WITH_OPENNI)
  status("    OpenNI:"         HAVE_OPENNI         THEN "YES (ver ${OPENNI_VERSION_STRING}, build ${OPENNI_VERSION_BUILD})"
                                                                                                   ELSE NO)
  status("    OpenNI PrimeSensor Modules:" HAVE_OPENNI_PRIME_SENSOR_MODULE
                                                   THEN "YES (${OPENNI_PRIME_SENSOR_MODULE})"      ELSE NO)
endif(DEFINED WITH_OPENNI)

if(DEFINED WITH_PVAPI)
  status("    PvAPI:"          HAVE_PVAPI          THEN YES                                        ELSE NO)
endif(DEFINED WITH_PVAPI)

if(DEFINED WITH_GIGEAPI)
  status("    GigEVisionSDK:"  HAVE_GIGE_API       THEN YES                                        ELSE NO)
endif(DEFINED WITH_GIGEAPI)

if(DEFINED WITH_QUICKTIME)
  status("    QuickTime:"      HAVE_QUICKTIME      THEN YES                                        ELSE NO)
  status("    QTKit:"          HAVE_QTKIT          THEN YES                                        ELSE NO)
endif(DEFINED WITH_QUICKTIME)

if(DEFINED WITH_UNICAP)
  status("    UniCap:"         HAVE_UNICAP         THEN "YES (ver ${ALIASOF_libunicap_VERSION})"   ELSE NO)
  status("    UniCap ucil:"    HAVE_UNICAP_UCIL    THEN "YES (ver ${ALIASOF_libucil_VERSION})"     ELSE NO)
endif(DEFINED WITH_UNICAP)

if(DEFINED WITH_V4L)
  if(HAVE_CAMV4L)
    set(HAVE_CAMV4L_STR "YES")
  else()
    set(HAVE_CAMV4L_STR "NO")
  endif()
  if(HAVE_CAMV4L2)
    set(HAVE_CAMV4L2_STR "YES")
  elseif(HAVE_VIDEOIO)
    set(HAVE_CAMV4L2_STR "YES(videoio)")
  else()
    set(HAVE_CAMV4L2_STR "NO")
  endif()
  status("    V4L/V4L2:"       HAVE_LIBV4L         THEN "Using libv4l (ver ${ALIASOF_libv4l1_VERSION})"
                                                   ELSE "${HAVE_CAMV4L_STR}/${HAVE_CAMV4L2_STR}")
endif(DEFINED WITH_V4L)

if(DEFINED WITH_DSHOW)
  status("    DirectShow:"     HAVE_DSHOW     THEN YES                                        ELSE NO)
endif(DEFINED WITH_DSHOW)

if(DEFINED WITH_MSMF)
  status("    Media Foundation:" HAVE_MSMF    THEN YES                                        ELSE NO)
endif(DEFINED WITH_MSMF)

if(DEFINED WITH_XIMEA)
  status("    XIMEA:"          HAVE_XIMEA          THEN YES                                        ELSE NO)
endif(DEFINED WITH_XIMEA)

if(DEFINED WITH_XINE)
  status("    Xine:"           HAVE_XINE           THEN "YES (ver ${ALIASOF_libxine_VERSION})"     ELSE NO)
endif(DEFINED WITH_XINE)

if(DEFINED WITH_INTELPERC)
  status("    Intel PerC:"     HAVE_INTELPERC      THEN "YES"                                 ELSE NO)
endif(DEFINED WITH_INTELPERC)


# ========================== Other third-party libraries ==========================
status("")
status("  Other third-party libraries:")

<<<<<<< HEAD
if(WITH_IPP AND IPP_FOUND)
  status("    Use IPP:" "${IPP_LATEST_VERSION_STR} [${IPP_LATEST_VERSION_MAJOR}.${IPP_LATEST_VERSION_MINOR}.${IPP_LATEST_VERSION_BUILD}]")
  status("         at:" "${IPP_ROOT_DIR}")
else()
  status("    Use IPP:"   WITH_IPP AND NOT IPP_FOUND THEN "IPP not found" ELSE NO)
=======
if(WITH_IPP AND HAVE_IPP)
  status("    Use IPP:" "${IPP_VERSION_STR} [${IPP_VERSION_MAJOR}.${IPP_VERSION_MINOR}.${IPP_VERSION_BUILD}]")
  status("         at:" "${IPP_ROOT_DIR}")
else()
  status("    Use IPP:"   WITH_IPP AND NOT HAVE_IPP THEN "IPP not found" ELSE NO)
>>>>>>> 7b366df8
endif()

status("    Use Eigen:"      HAVE_EIGEN       THEN "YES (ver ${EIGEN_WORLD_VERSION}.${EIGEN_MAJOR_VERSION}.${EIGEN_MINOR_VERSION})" ELSE NO)
status("    Use TBB:"        HAVE_TBB         THEN "YES (ver ${TBB_VERSION_MAJOR}.${TBB_VERSION_MINOR} interface ${TBB_INTERFACE_VERSION})" ELSE NO)
status("    Use OpenMP:"     HAVE_OPENMP      THEN YES ELSE NO)
status("    Use GCD"         HAVE_GCD         THEN YES ELSE NO)
status("    Use Concurrency" HAVE_CONCURRENCY THEN YES ELSE NO)
status("    Use C=:"         HAVE_CSTRIPES    THEN YES ELSE NO)
status("    Use Cuda:"       HAVE_CUDA        THEN "YES (ver ${CUDA_VERSION_STRING})" ELSE NO)
status("    Use OpenCL:"     HAVE_OPENCL      THEN YES ELSE NO)

if(HAVE_CUDA)
  status("")
  status("  NVIDIA CUDA")

  status("    Use CUFFT:"            HAVE_CUFFT   THEN YES ELSE NO)
  status("    Use CUBLAS:"           HAVE_CUBLAS  THEN YES ELSE NO)
  status("    USE NVCUVID:"          HAVE_NVCUVID THEN YES ELSE NO)
  status("    NVIDIA GPU arch:"      ${OPENCV_CUDA_ARCH_BIN})
  status("    NVIDIA PTX archs:"     ${OPENCV_CUDA_ARCH_PTX})
  status("    Use fast math:"        CUDA_FAST_MATH THEN YES ELSE NO)
endif()

if(HAVE_OPENCL)
  status("")
  status("  OpenCL:")
  if(HAVE_OPENCL_STATIC)
    set(__opencl_ver "static")
  else()
    set(__opencl_ver "dynamic")
  endif()
  status("    Version:"       ${__opencl_ver})
  if(OPENCL_INCLUDE_DIR)
    status("    Include path:"       ${OPENCL_INCLUDE_DIRS})
  endif()
  if(OPENCL_LIBRARIES)
    set(__libs "")
    foreach(l ${OPENCL_LIBRARIES})
      if(TARGET ${l})
        get_target_property(p ${l} LOCATION)
        if(p MATCHES NOTFOUND)
          list(APPEND __libs "${l}")
        else()
          list(APPEND __libs "${p}")
        endif()
      else()
        list(APPEND __libs "${l}")
      endif()
    endforeach()
    status("    libraries:"          ${__libs})
  endif()
  status("    Use AMDFFT:"           HAVE_CLAMDFFT  THEN YES ELSE NO)
  status("    Use AMDBLAS:"          HAVE_CLAMDBLAS THEN YES ELSE NO)
endif()

# ========================== python ==========================
status("")
status("  Python:")
status("    Interpreter:"     PYTHONINTERP_FOUND  THEN "${PYTHON_EXECUTABLE} (ver ${PYTHON_VERSION_STRING})"       ELSE NO)
if(BUILD_opencv_python)
  if(PYTHONLIBS_VERSION_STRING)
    status("    Libraries:"   HAVE_opencv_python  THEN  "${PYTHON_LIBRARIES} (ver ${PYTHONLIBS_VERSION_STRING})"   ELSE NO)
  else()
    status("    Libraries:"   HAVE_opencv_python  THEN  "${PYTHON_LIBRARIES}"                                      ELSE NO)
  endif()
  status("    numpy:"         PYTHON_NUMPY_INCLUDE_DIRS THEN "${PYTHON_NUMPY_INCLUDE_DIRS} (ver ${PYTHON_NUMPY_VERSION})" ELSE "NO (Python wrappers can not be generated)")
  status("    packages path:" PYTHON_EXECUTABLE         THEN "${PYTHON_PACKAGES_PATH}"                                    ELSE "-")
endif()

# ========================== java ==========================
status("")
status("  Java:")
status("    ant:"           ANT_EXECUTABLE      THEN "${ANT_EXECUTABLE} (ver ${ANT_VERSION})"                    ELSE NO)
if(NOT ANDROID)
  status("    JNI:"         JNI_INCLUDE_DIRS    THEN "${JNI_INCLUDE_DIRS}"                                       ELSE NO)
endif()
status("    Java tests:"    BUILD_TESTS AND (CAN_BUILD_ANDROID_PROJECTS OR HAVE_opencv_java)            THEN YES ELSE NO)

# ========================= matlab =========================
status("")
status("  Matlab:")
status("    mex:"         MATLAB_MEX_SCRIPT  THEN  "${MATLAB_MEX_SCRIPT}"   ELSE NO)
if (MATLAB_FOUND)
  status("    Compiler/generator:" MEX_WORKS    THEN  "Working"                ELSE "Not working (bindings will not be generated)")
endif()

# ========================== documentation ==========================
if(BUILD_DOCS)
  status("")
  status("  Documentation:")
  if(HAVE_SPHINX)
    status("    Build Documentation:" PDFLATEX_COMPILER      THEN YES ELSE "YES (only HTML and without math expressions)")
  else()
    status("    Build Documentation:" NO)
  endif()
  status("    Sphinx:"              HAVE_SPHINX              THEN "${SPHINX_BUILD} (ver ${SPHINX_VERSION})" ELSE NO)
  status("    PdfLaTeX compiler:"   PDFLATEX_COMPILER        THEN "${PDFLATEX_COMPILER}" ELSE NO)
  status("    PlantUML:"            PLANTUML                 THEN "${PLANTUML}" ELSE NO)
endif()

# ========================== samples and tests ==========================
status("")
status("  Tests and samples:")
status("    Tests:"             BUILD_TESTS AND HAVE_opencv_ts       THEN YES ELSE NO)
status("    Performance tests:" BUILD_PERF_TESTS AND HAVE_opencv_ts  THEN YES ELSE NO)
status("    C/C++ Examples:"    BUILD_EXAMPLES                       THEN YES ELSE NO)

# ========================== auxiliary ==========================
status("")
status("  Install path:" "${CMAKE_INSTALL_PREFIX}")
status("")
status("  cvconfig.h is in:" "${OPENCV_CONFIG_FILE_INCLUDE_DIR}")
status("-----------------------------------------------------------------")
status("")

ocv_finalize_status()

# ----------------------------------------------------------------------------
# Warn in the case of in-source build
# ----------------------------------------------------------------------------
if("${CMAKE_CURRENT_SOURCE_DIR}" STREQUAL "${CMAKE_CURRENT_BINARY_DIR}")
  message(WARNING "The source directory is the same as binary directory. \"make clean\" may damage the source tree")
endif()

# ----------------------------------------------------------------------------
# CPack stuff
# ----------------------------------------------------------------------------

include(cmake/OpenCVPackaging.cmake)<|MERGE_RESOLUTION|>--- conflicted
+++ resolved
@@ -157,7 +157,7 @@
 OCV_OPTION(WITH_OPENCLAMDBLAS  "Include AMD OpenCL BLAS library support"     ON   IF (NOT ANDROID AND NOT IOS) )
 OCV_OPTION(WITH_DIRECTX        "Include DirectX support"                     ON   IF WIN32 )
 OCV_OPTION(WITH_INTELPERC      "Include Intel Perceptual Computing support"  OFF  IF WIN32 )
-
+OCV_OPTION(WITH_IPP_A          "Include Intel IPP_A support"                 OFF  IF (MSVC OR X86 OR X86_64) )
 
 # OpenCV build components
 # ===================================================
@@ -916,20 +916,16 @@
 status("")
 status("  Other third-party libraries:")
 
-<<<<<<< HEAD
-if(WITH_IPP AND IPP_FOUND)
-  status("    Use IPP:" "${IPP_LATEST_VERSION_STR} [${IPP_LATEST_VERSION_MAJOR}.${IPP_LATEST_VERSION_MINOR}.${IPP_LATEST_VERSION_BUILD}]")
-  status("         at:" "${IPP_ROOT_DIR}")
-else()
-  status("    Use IPP:"   WITH_IPP AND NOT IPP_FOUND THEN "IPP not found" ELSE NO)
-=======
 if(WITH_IPP AND HAVE_IPP)
   status("    Use IPP:" "${IPP_VERSION_STR} [${IPP_VERSION_MAJOR}.${IPP_VERSION_MINOR}.${IPP_VERSION_BUILD}]")
   status("         at:" "${IPP_ROOT_DIR}")
 else()
   status("    Use IPP:"   WITH_IPP AND NOT HAVE_IPP THEN "IPP not found" ELSE NO)
->>>>>>> 7b366df8
-endif()
+endif()
+
+if(DEFINED WITH_IPP_A)
+status("    Use IPP Async:"  HAVE_IPP_A       THEN "YES" ELSE NO)
+endif(DEFINED WITH_IPP_A)
 
 status("    Use Eigen:"      HAVE_EIGEN       THEN "YES (ver ${EIGEN_WORLD_VERSION}.${EIGEN_MAJOR_VERSION}.${EIGEN_MINOR_VERSION})" ELSE NO)
 status("    Use TBB:"        HAVE_TBB         THEN "YES (ver ${TBB_VERSION_MAJOR}.${TBB_VERSION_MINOR} interface ${TBB_INTERFACE_VERSION})" ELSE NO)
