#if defined(__linux__) || defined(LINUX) || defined(__APPLE__) || defined(ANDROID)
#include "opencv2/contrib/detection_based_tracker.hpp"
#include "opencv2/core/utility.hpp"

#include <pthread.h>

#if defined(DEBUG) || defined(_DEBUG)
#undef DEBUGLOGS
#define DEBUGLOGS 1
#endif

#ifndef DEBUGLOGS
#define DEBUGLOGS 0
#endif

#ifdef ANDROID
#include <android/log.h>
#define LOG_TAG "OBJECT_DETECTOR"
#define LOGD0(...) ((void)__android_log_print(ANDROID_LOG_DEBUG, LOG_TAG, __VA_ARGS__))
#define LOGI0(...) ((void)__android_log_print(ANDROID_LOG_INFO, LOG_TAG, __VA_ARGS__))
#define LOGW0(...) ((void)__android_log_print(ANDROID_LOG_WARN, LOG_TAG, __VA_ARGS__))
#define LOGE0(...) ((void)__android_log_print(ANDROID_LOG_ERROR, LOG_TAG, __VA_ARGS__))
#else

#include <stdio.h>

#define LOGD0(_str, ...) do{printf(_str , ## __VA_ARGS__); printf("\n");fflush(stdout);} while(0)
#define LOGI0(_str, ...) do{printf(_str , ## __VA_ARGS__); printf("\n");fflush(stdout);} while(0)
#define LOGW0(_str, ...) do{printf(_str , ## __VA_ARGS__); printf("\n");fflush(stdout);} while(0)
#define LOGE0(_str, ...) do{printf(_str , ## __VA_ARGS__); printf("\n");fflush(stdout);} while(0)
#endif

#if DEBUGLOGS
#define LOGD(_str, ...) LOGD0(_str , ## __VA_ARGS__)
#define LOGI(_str, ...) LOGI0(_str , ## __VA_ARGS__)
#define LOGW(_str, ...) LOGW0(_str , ## __VA_ARGS__)
#define LOGE(_str, ...) LOGE0(_str , ## __VA_ARGS__)
#else
#define LOGD(...) do{} while(0)
#define LOGI(...) do{} while(0)
#define LOGW(...) do{} while(0)
#define LOGE(...) do{} while(0)
#endif


using namespace cv;

static inline cv::Point2f centerRect(const cv::Rect& r)
{
    return cv::Point2f(r.x+((float)r.width)/2, r.y+((float)r.height)/2);
}

static inline cv::Rect scale_rect(const cv::Rect& r, float scale)
{
    cv::Point2f m=centerRect(r);
    float width  = r.width  * scale;
    float height = r.height * scale;
    int x=cvRound(m.x - width/2);
    int y=cvRound(m.y - height/2);

    return cv::Rect(x, y, cvRound(width), cvRound(height));
}

namespace cv
{
    void* workcycleObjectDetectorFunction(void* p);
}

class cv::DetectionBasedTracker::SeparateDetectionWork
{
    public:
        SeparateDetectionWork(cv::DetectionBasedTracker& _detectionBasedTracker, cv::Ptr<DetectionBasedTracker::IDetector> _detector);
        virtual ~SeparateDetectionWork();
        bool communicateWithDetectingThread(const Mat& imageGray, std::vector<Rect>& rectsWhereRegions);
        bool run();
        void stop();
        void resetTracking();

        inline bool isWorking()
        {
            return (stateThread==STATE_THREAD_WORKING_SLEEPING) || (stateThread==STATE_THREAD_WORKING_WITH_IMAGE);
        }
        inline void lock()
        {
            pthread_mutex_lock(&mutex);
        }
        inline void unlock()
        {
            pthread_mutex_unlock(&mutex);
        }

    protected:

        DetectionBasedTracker& detectionBasedTracker;
        cv::Ptr<DetectionBasedTracker::IDetector> cascadeInThread;

        pthread_t second_workthread;
        pthread_mutex_t mutex;
        pthread_cond_t objectDetectorRun;
        pthread_cond_t objectDetectorThreadStartStop;

        std::vector<cv::Rect> resultDetect;
        volatile bool isObjectDetectingReady;
        volatile bool shouldObjectDetectingResultsBeForgot;

        enum StateSeparatedThread {
            STATE_THREAD_STOPPED=0,
            STATE_THREAD_WORKING_SLEEPING,
            STATE_THREAD_WORKING_WITH_IMAGE,
            STATE_THREAD_WORKING,
            STATE_THREAD_STOPPING
        };
        volatile StateSeparatedThread stateThread;

        cv::Mat imageSeparateDetecting;

        void workcycleObjectDetector();
        friend void* workcycleObjectDetectorFunction(void* p);

        long long  timeWhenDetectingThreadStartedWork;
};

cv::DetectionBasedTracker::SeparateDetectionWork::SeparateDetectionWork(DetectionBasedTracker& _detectionBasedTracker, cv::Ptr<DetectionBasedTracker::IDetector> _detector)
    :detectionBasedTracker(_detectionBasedTracker),
    cascadeInThread(),
    isObjectDetectingReady(false),
    shouldObjectDetectingResultsBeForgot(false),
    stateThread(STATE_THREAD_STOPPED),
    timeWhenDetectingThreadStartedWork(-1)
{
    CV_Assert(_detector);

    cascadeInThread = _detector;

    int res=0;
    res=pthread_mutex_init(&mutex, NULL);//TODO: should be attributes?
    if (res) {
        LOGE("ERROR in DetectionBasedTracker::SeparateDetectionWork::SeparateDetectionWork in pthread_mutex_init(&mutex, NULL) is %d", res);
        throw(std::exception());
    }
    res=pthread_cond_init (&objectDetectorRun, NULL);
    if (res) {
        LOGE("ERROR in DetectionBasedTracker::SeparateDetectionWork::SeparateDetectionWork in pthread_cond_init(&objectDetectorRun,, NULL) is %d", res);
        pthread_mutex_destroy(&mutex);
        throw(std::exception());
    }
    res=pthread_cond_init (&objectDetectorThreadStartStop, NULL);
    if (res) {
        LOGE("ERROR in DetectionBasedTracker::SeparateDetectionWork::SeparateDetectionWork in pthread_cond_init(&objectDetectorThreadStartStop,, NULL) is %d", res);
        pthread_cond_destroy(&objectDetectorRun);
        pthread_mutex_destroy(&mutex);
        throw(std::exception());
    }
}

cv::DetectionBasedTracker::SeparateDetectionWork::~SeparateDetectionWork()
{
    if(stateThread!=STATE_THREAD_STOPPED) {
        LOGE("\n\n\nATTENTION!!! dangerous algorithm error: destructor DetectionBasedTracker::DetectionBasedTracker::~SeparateDetectionWork is called before stopping the workthread");
    }

    pthread_cond_destroy(&objectDetectorThreadStartStop);
    pthread_cond_destroy(&objectDetectorRun);
    pthread_mutex_destroy(&mutex);
}
bool cv::DetectionBasedTracker::SeparateDetectionWork::run()
{
    LOGD("DetectionBasedTracker::SeparateDetectionWork::run() --- start");
    pthread_mutex_lock(&mutex);
    if (stateThread != STATE_THREAD_STOPPED) {
        LOGE("DetectionBasedTracker::SeparateDetectionWork::run is called while the previous run is not stopped");
        pthread_mutex_unlock(&mutex);
        return false;
    }
    stateThread=STATE_THREAD_WORKING_SLEEPING;
    pthread_create(&second_workthread, NULL, workcycleObjectDetectorFunction, (void*)this); //TODO: add attributes?
    pthread_cond_wait(&objectDetectorThreadStartStop, &mutex);
    pthread_mutex_unlock(&mutex);
    LOGD("DetectionBasedTracker::SeparateDetectionWork::run --- end");
    return true;
}

<<<<<<< HEAD
#ifdef __GNUC__
#define CATCH_ALL_AND_LOG(_block)                                                       \
do {                                                                               \
=======
#define CATCH_ALL_AND_LOG(_block)                                                           \
do {                                                                                        \
>>>>>>> 0ac61240
    try {                                                                                   \
        _block;                                                                             \
        break;                                                                              \
    }                                                                                       \
    catch(cv::Exception& e) {                                                               \
<<<<<<< HEAD
        LOGE0("\n %s: ERROR: OpenCV Exception caught: \n'%s'\n\n", __func__, e.what());      \
    } catch(std::exception& e) {                                                            \
        LOGE0("\n %s: ERROR: Exception caught: \n'%s'\n\n", __func__, e.what());             \
    } catch(...) {                                                                          \
        LOGE0("\n %s: ERROR: UNKNOWN Exception caught\n\n", __func__);                       \
    }                                                                                       \
} while(0)
#else
#define CATCH_ALL_AND_LOG(_block)                                                       \
do {                                                                               \
    try {                                                                                   \
        _block;                                                                             \
        break;                                                                              \
    }                                                                                       \
    catch(cv::Exception& e) {                                                               \
        LOGE0("\n ERROR: OpenCV Exception caught: \n'%s'\n\n", e.what());                    \
    } catch(std::exception& e) {                                                            \
        LOGE0("\n ERROR: Exception caught: \n'%s'\n\n", e.what());                           \
    } catch(...) {                                                                          \
        LOGE0("\n ERROR: UNKNOWN Exception caught\n\n");                                     \
    }                                                                                       \
} while(0)
#endif
=======
        LOGE0("\n %s: ERROR: OpenCV Exception caught: \n'%s'\n\n", CV_Func, e.what());     \
    } catch(std::exception& e) {                                                            \
        LOGE0("\n %s: ERROR: Exception caught: \n'%s'\n\n", CV_Func, e.what());            \
    } catch(...) {                                                                          \
        LOGE0("\n %s: ERROR: UNKNOWN Exception caught\n\n", CV_Func);                      \
    }                                                                                       \
} while(0)
>>>>>>> 0ac61240

void* cv::workcycleObjectDetectorFunction(void* p)
{
    CATCH_ALL_AND_LOG({ ((cv::DetectionBasedTracker::SeparateDetectionWork*)p)->workcycleObjectDetector(); });
    try{
        ((cv::DetectionBasedTracker::SeparateDetectionWork*)p)->stateThread = cv::DetectionBasedTracker::SeparateDetectionWork::STATE_THREAD_STOPPED;
    } catch(...) {
        LOGE0("DetectionBasedTracker: workcycleObjectDetectorFunction: ERROR concerning pointer, received as the function parameter");
    }
    return NULL;
}

void cv::DetectionBasedTracker::SeparateDetectionWork::workcycleObjectDetector()
{
    static double freq = getTickFrequency();
    LOGD("DetectionBasedTracker::SeparateDetectionWork::workcycleObjectDetector() --- start");
    std::vector<Rect> objects;

    CV_Assert(stateThread==STATE_THREAD_WORKING_SLEEPING);
    pthread_mutex_lock(&mutex);
    {
        pthread_cond_signal(&objectDetectorThreadStartStop);

        LOGD("DetectionBasedTracker::SeparateDetectionWork::workcycleObjectDetector() --- before waiting");
        CV_Assert(stateThread==STATE_THREAD_WORKING_SLEEPING);
        pthread_cond_wait(&objectDetectorRun, &mutex);
        if (isWorking()) {
            stateThread=STATE_THREAD_WORKING_WITH_IMAGE;
        }
        LOGD("DetectionBasedTracker::SeparateDetectionWork::workcycleObjectDetector() --- after waiting");
    }
    pthread_mutex_unlock(&mutex);

    bool isFirstStep=true;

    isObjectDetectingReady=false;

    while(isWorking())
    {
        LOGD("DetectionBasedTracker::SeparateDetectionWork::workcycleObjectDetector() --- next step");

        if (! isFirstStep) {
            LOGD("DetectionBasedTracker::SeparateDetectionWork::workcycleObjectDetector() --- before waiting");
            CV_Assert(stateThread==STATE_THREAD_WORKING_SLEEPING);

            pthread_mutex_lock(&mutex);
            if (!isWorking()) {//it is a rare case, but may cause a crash
                LOGD("DetectionBasedTracker::SeparateDetectionWork::workcycleObjectDetector() --- go out from the workcycle from inner part of lock just before waiting");
                pthread_mutex_unlock(&mutex);
                break;
            }
            CV_Assert(stateThread==STATE_THREAD_WORKING_SLEEPING);
            pthread_cond_wait(&objectDetectorRun, &mutex);
            if (isWorking()) {
                stateThread=STATE_THREAD_WORKING_WITH_IMAGE;
            }
            pthread_mutex_unlock(&mutex);

            LOGD("DetectionBasedTracker::SeparateDetectionWork::workcycleObjectDetector() --- after waiting");
        } else {
            isFirstStep=false;
        }

        if (!isWorking()) {
            LOGD("DetectionBasedTracker::SeparateDetectionWork::workcycleObjectDetector() --- go out from the workcycle just after waiting");
            break;
        }


        if (imageSeparateDetecting.empty()) {
            LOGD("DetectionBasedTracker::SeparateDetectionWork::workcycleObjectDetector() --- imageSeparateDetecting is empty, continue");
            continue;
        }
        LOGD("DetectionBasedTracker::SeparateDetectionWork::workcycleObjectDetector() --- start handling imageSeparateDetecting, img.size=%dx%d, img.data=0x%p",
                imageSeparateDetecting.size().width, imageSeparateDetecting.size().height, (void*)imageSeparateDetecting.data);


        int64 t1_detect=getTickCount();

        cascadeInThread->detect(imageSeparateDetecting, objects);

        /*cascadeInThread.detectMultiScale( imageSeparateDetecting, objects,
                detectionBasedTracker.parameters.scaleFactor, detectionBasedTracker.parameters.minNeighbors, 0
                |CV_HAAR_SCALE_IMAGE
                ,
                min_objectSize,
                max_objectSize
                );
        */

        LOGD("DetectionBasedTracker::SeparateDetectionWork::workcycleObjectDetector() --- end handling imageSeparateDetecting");

        if (!isWorking()) {
            LOGD("DetectionBasedTracker::SeparateDetectionWork::workcycleObjectDetector() --- go out from the workcycle just after detecting");
            break;
        }

        int64 t2_detect = getTickCount();
        int64 dt_detect = t2_detect-t1_detect;
        double dt_detect_ms=((double)dt_detect)/freq * 1000.0;
        (void)(dt_detect_ms);

        LOGI("DetectionBasedTracker::SeparateDetectionWork::workcycleObjectDetector() --- objects num==%d, t_ms=%.4f", (int)objects.size(), dt_detect_ms);

        pthread_mutex_lock(&mutex);
        if (!shouldObjectDetectingResultsBeForgot) {
            resultDetect=objects;
            isObjectDetectingReady=true;
        } else { //shouldObjectDetectingResultsBeForgot==true
            resultDetect.clear();
            isObjectDetectingReady=false;
            shouldObjectDetectingResultsBeForgot=false;
        }
        if(isWorking()) {
            stateThread=STATE_THREAD_WORKING_SLEEPING;
        }
        pthread_mutex_unlock(&mutex);

        objects.clear();
    }// while(isWorking())


    pthread_mutex_lock(&mutex);

    stateThread=STATE_THREAD_STOPPED;

    isObjectDetectingReady=false;
    shouldObjectDetectingResultsBeForgot=false;

    pthread_cond_signal(&objectDetectorThreadStartStop);

    pthread_mutex_unlock(&mutex);

    LOGI("DetectionBasedTracker::SeparateDetectionWork::workcycleObjectDetector: Returning");
}

void cv::DetectionBasedTracker::SeparateDetectionWork::stop()
{
    //FIXME: TODO: should add quickStop functionality
    pthread_mutex_lock(&mutex);
    if (!isWorking()) {
        pthread_mutex_unlock(&mutex);
        LOGE("SimpleHighguiDemoCore::stop is called but the SimpleHighguiDemoCore pthread is not active");
        return;
    }
    stateThread=STATE_THREAD_STOPPING;
    LOGD("DetectionBasedTracker::SeparateDetectionWork::stop: before going to sleep to wait for the signal from the workthread");
    pthread_cond_signal(&objectDetectorRun);
    pthread_cond_wait(&objectDetectorThreadStartStop, &mutex);
    LOGD("DetectionBasedTracker::SeparateDetectionWork::stop: after receiving the signal from the workthread, stateThread=%d", (int)stateThread);
    pthread_mutex_unlock(&mutex);
}

void cv::DetectionBasedTracker::SeparateDetectionWork::resetTracking()
{
    LOGD("DetectionBasedTracker::SeparateDetectionWork::resetTracking");
    pthread_mutex_lock(&mutex);

    if (stateThread == STATE_THREAD_WORKING_WITH_IMAGE) {
        LOGD("DetectionBasedTracker::SeparateDetectionWork::resetTracking: since workthread is detecting objects at the moment, we should make cascadeInThread stop detecting and forget the detecting results");
        shouldObjectDetectingResultsBeForgot=true;
        //cascadeInThread.setStopFlag();//FIXME: TODO: this feature also should be contributed to OpenCV
    } else {
        LOGD("DetectionBasedTracker::SeparateDetectionWork::resetTracking: since workthread is NOT detecting objects at the moment, we should NOT make any additional actions");
    }

    resultDetect.clear();
    isObjectDetectingReady=false;


    pthread_mutex_unlock(&mutex);

}

bool cv::DetectionBasedTracker::SeparateDetectionWork::communicateWithDetectingThread(const Mat& imageGray, std::vector<Rect>& rectsWhereRegions)
{
    static double freq = getTickFrequency();

    bool shouldCommunicateWithDetectingThread = (stateThread==STATE_THREAD_WORKING_SLEEPING);
    LOGD("DetectionBasedTracker::SeparateDetectionWork::communicateWithDetectingThread: shouldCommunicateWithDetectingThread=%d", (shouldCommunicateWithDetectingThread?1:0));

    if (!shouldCommunicateWithDetectingThread) {
        return false;
    }

    bool shouldHandleResult = false;
    pthread_mutex_lock(&mutex);

    if (isObjectDetectingReady) {
        shouldHandleResult=true;
        rectsWhereRegions = resultDetect;
        isObjectDetectingReady=false;

        double lastBigDetectionDuration = 1000.0 * (((double)(getTickCount()  - timeWhenDetectingThreadStartedWork )) / freq);
        (void)(lastBigDetectionDuration);
        LOGD("DetectionBasedTracker::SeparateDetectionWork::communicateWithDetectingThread: lastBigDetectionDuration=%f ms", (double)lastBigDetectionDuration);
    }

    bool shouldSendNewDataToWorkThread = true;
    if (timeWhenDetectingThreadStartedWork > 0) {
        double time_from_previous_launch_in_ms=1000.0 * (((double)(getTickCount()  - timeWhenDetectingThreadStartedWork )) / freq); //the same formula as for lastBigDetectionDuration
        shouldSendNewDataToWorkThread = (time_from_previous_launch_in_ms >= detectionBasedTracker.parameters.minDetectionPeriod);
        LOGD("DetectionBasedTracker::SeparateDetectionWork::communicateWithDetectingThread: shouldSendNewDataToWorkThread was 1, now it is %d, since time_from_previous_launch_in_ms=%.2f, minDetectionPeriod=%d",
                (shouldSendNewDataToWorkThread?1:0), time_from_previous_launch_in_ms, detectionBasedTracker.parameters.minDetectionPeriod);
    }

    if (shouldSendNewDataToWorkThread) {

        imageSeparateDetecting.create(imageGray.size(), CV_8UC1);

        imageGray.copyTo(imageSeparateDetecting);//may change imageSeparateDetecting ptr. But should not.


        timeWhenDetectingThreadStartedWork = getTickCount() ;

        pthread_cond_signal(&objectDetectorRun);
    }

    pthread_mutex_unlock(&mutex);
    LOGD("DetectionBasedTracker::SeparateDetectionWork::communicateWithDetectingThread: result: shouldHandleResult=%d", (shouldHandleResult?1:0));

    return shouldHandleResult;
}

cv::DetectionBasedTracker::Parameters::Parameters()
{
    maxTrackLifetime=5;
    minDetectionPeriod=0;
}

cv::DetectionBasedTracker::InnerParameters::InnerParameters()
{
    numLastPositionsToTrack=4;
    numStepsToWaitBeforeFirstShow=6;
    numStepsToTrackWithoutDetectingIfObjectHasNotBeenShown=3;
    numStepsToShowWithoutDetecting=3;

    coeffTrackingWindowSize=2.0;
    coeffObjectSizeToTrack=0.85;
    coeffObjectSpeedUsingInPrediction=0.8;

}

cv::DetectionBasedTracker::DetectionBasedTracker(cv::Ptr<IDetector> mainDetector, cv::Ptr<IDetector> trackingDetector, const Parameters& params)
    :separateDetectionWork(),
    parameters(params),
    innerParameters(),
    numTrackedSteps(0),
    cascadeForTracking(trackingDetector)
{
    CV_Assert( (params.maxTrackLifetime >= 0)
//            && mainDetector
            && trackingDetector );

    if (mainDetector) {
        separateDetectionWork.reset(new SeparateDetectionWork(*this, mainDetector));
    }

    weightsPositionsSmoothing.push_back(1);
    weightsSizesSmoothing.push_back(0.5);
    weightsSizesSmoothing.push_back(0.3);
    weightsSizesSmoothing.push_back(0.2);
}

cv::DetectionBasedTracker::~DetectionBasedTracker()
{
}

void DetectionBasedTracker::process(const Mat& imageGray)
{
    CV_Assert(imageGray.type()==CV_8UC1);

    if ( separateDetectionWork && !separateDetectionWork->isWorking() ) {
        separateDetectionWork->run();
    }

    static double freq = getTickFrequency();
    static long long time_when_last_call_started=getTickCount();

    {
        double delta_time_from_prev_call=1000.0 * (((double)(getTickCount()  - time_when_last_call_started)) / freq);
        (void)(delta_time_from_prev_call);
        LOGD("DetectionBasedTracker::process: time from the previous call is %f ms", (double)delta_time_from_prev_call);
        time_when_last_call_started=getTickCount();
    }

    Mat imageDetect=imageGray;

    std::vector<Rect> rectsWhereRegions;
    bool shouldHandleResult=false;
    if (separateDetectionWork) {
        shouldHandleResult = separateDetectionWork->communicateWithDetectingThread(imageGray, rectsWhereRegions);
    }

    if (shouldHandleResult) {
        LOGD("DetectionBasedTracker::process: get _rectsWhereRegions were got from resultDetect");
    } else {
        LOGD("DetectionBasedTracker::process: get _rectsWhereRegions from previous positions");
        for(size_t i = 0; i < trackedObjects.size(); i++) {
            int n = trackedObjects[i].lastPositions.size();
            CV_Assert(n > 0);

            Rect r = trackedObjects[i].lastPositions[n-1];
            if(r.area() == 0) {
                LOGE("DetectionBasedTracker::process: ERROR: ATTENTION: strange algorithm's behavior: trackedObjects[i].rect() is empty");
                continue;
            }

            //correction by speed of rectangle
            if (n > 1) {
                Point2f center = centerRect(r);
                Point2f center_prev = centerRect(trackedObjects[i].lastPositions[n-2]);
                Point2f shift = (center - center_prev) * innerParameters.coeffObjectSpeedUsingInPrediction;

                r.x += cvRound(shift.x);
                r.y += cvRound(shift.y);
            }


            rectsWhereRegions.push_back(r);
        }
    }
    LOGI("DetectionBasedTracker::process: tracked objects num==%d", (int)trackedObjects.size());

    std::vector<Rect> detectedObjectsInRegions;

    LOGD("DetectionBasedTracker::process: rectsWhereRegions.size()=%d", (int)rectsWhereRegions.size());
    for(size_t i=0; i < rectsWhereRegions.size(); i++) {
        Rect r = rectsWhereRegions[i];

        detectInRegion(imageDetect, r, detectedObjectsInRegions);
    }
    LOGD("DetectionBasedTracker::process: detectedObjectsInRegions.size()=%d", (int)detectedObjectsInRegions.size());

    updateTrackedObjects(detectedObjectsInRegions);
}

void cv::DetectionBasedTracker::getObjects(std::vector<cv::Rect>& result) const
{
    result.clear();

    for(size_t i=0; i < trackedObjects.size(); i++) {
        Rect r=calcTrackedObjectPositionToShow(i);
        if (r.area()==0) {
            continue;
        }
        result.push_back(r);
        LOGD("DetectionBasedTracker::process: found a object with SIZE %d x %d, rect={%d, %d, %d x %d}", r.width, r.height, r.x, r.y, r.width, r.height);
    }
}

void cv::DetectionBasedTracker::getObjects(std::vector<Object>& result) const
{
    result.clear();

    for(size_t i=0; i < trackedObjects.size(); i++) {
        Rect r=calcTrackedObjectPositionToShow(i);
        if (r.area()==0) {
            continue;
        }
        result.push_back(Object(r, trackedObjects[i].id));
        LOGD("DetectionBasedTracker::process: found a object with SIZE %d x %d, rect={%d, %d, %d x %d}", r.width, r.height, r.x, r.y, r.width, r.height);
    }
}
void cv::DetectionBasedTracker::getObjects(std::vector<ExtObject>& result) const
{
    result.clear();

    for(size_t i=0; i < trackedObjects.size(); i++) {
        ObjectStatus status;
        Rect r=calcTrackedObjectPositionToShow(i, status);
        result.push_back(ExtObject(trackedObjects[i].id, r, status));
        LOGD("DetectionBasedTracker::process: found a object with SIZE %d x %d, rect={%d, %d, %d x %d}, status = %d", r.width, r.height, r.x, r.y, r.width, r.height, (int)status);
    }
}

bool cv::DetectionBasedTracker::run()
{
    if (separateDetectionWork) {
        return separateDetectionWork->run();
    }
    return false;
}

void cv::DetectionBasedTracker::stop()
{
    if (separateDetectionWork) {
        separateDetectionWork->stop();
    }
}

void cv::DetectionBasedTracker::resetTracking()
{
    if (separateDetectionWork) {
        separateDetectionWork->resetTracking();
    }
    trackedObjects.clear();
}

void cv::DetectionBasedTracker::updateTrackedObjects(const std::vector<Rect>& detectedObjects)
{
    enum {
        NEW_RECTANGLE=-1,
        INTERSECTED_RECTANGLE=-2
    };

    int N1=trackedObjects.size();
    int N2=detectedObjects.size();
    LOGD("DetectionBasedTracker::updateTrackedObjects: N1=%d, N2=%d", N1, N2);

    for(int i=0; i < N1; i++) {
        trackedObjects[i].numDetectedFrames++;
    }

    std::vector<int> correspondence(detectedObjects.size(), NEW_RECTANGLE);
    correspondence.clear();
    correspondence.resize(detectedObjects.size(), NEW_RECTANGLE);

    for(int i=0; i < N1; i++) {
        LOGD("DetectionBasedTracker::updateTrackedObjects: i=%d", i);
        TrackedObject& curObject=trackedObjects[i];

        int bestIndex=-1;
        int bestArea=-1;

        int numpositions=curObject.lastPositions.size();
        CV_Assert(numpositions > 0);
        Rect prevRect=curObject.lastPositions[numpositions-1];
        LOGD("DetectionBasedTracker::updateTrackedObjects: prevRect[%d]={%d, %d, %d x %d}", i, prevRect.x, prevRect.y, prevRect.width, prevRect.height);

        for(int j=0; j < N2; j++) {
            LOGD("DetectionBasedTracker::updateTrackedObjects: j=%d", j);
            if (correspondence[j] >= 0) {
                LOGD("DetectionBasedTracker::updateTrackedObjects: j=%d is rejected, because it has correspondence=%d", j, correspondence[j]);
                continue;
            }
            if (correspondence[j] !=NEW_RECTANGLE) {
                LOGD("DetectionBasedTracker::updateTrackedObjects: j=%d is rejected, because it is intersected with another rectangle", j);
                continue;
            }
            LOGD("DetectionBasedTracker::updateTrackedObjects: detectedObjects[%d]={%d, %d, %d x %d}",
                    j, detectedObjects[j].x, detectedObjects[j].y, detectedObjects[j].width, detectedObjects[j].height);

            Rect r=prevRect & detectedObjects[j];
            if ( (r.width > 0) && (r.height > 0) ) {
                LOGD("DetectionBasedTracker::updateTrackedObjects: There is intersection between prevRect and detectedRect, r={%d, %d, %d x %d}",
                        r.x, r.y, r.width, r.height);
                correspondence[j]=INTERSECTED_RECTANGLE;

                if ( r.area() > bestArea) {
                    LOGD("DetectionBasedTracker::updateTrackedObjects: The area of intersection is %d, it is better than bestArea=%d", r.area(), bestArea);
                    bestIndex=j;
                    bestArea=r.area();
                }
            }
        }
        if (bestIndex >= 0) {
            LOGD("DetectionBasedTracker::updateTrackedObjects: The best correspondence for i=%d is j=%d", i, bestIndex);
            correspondence[bestIndex]=i;

            for(int j=0; j < N2; j++) {
                if (correspondence[j] >= 0)
                    continue;

                Rect r=detectedObjects[j] & detectedObjects[bestIndex];
                if ( (r.width > 0) && (r.height > 0) ) {
                    LOGD("DetectionBasedTracker::updateTrackedObjects: Found intersection between "
                            "rectangles j=%d and bestIndex=%d, rectangle j=%d is marked as intersected", j, bestIndex, j);
                    correspondence[j]=INTERSECTED_RECTANGLE;
                }
            }
        } else {
            LOGD("DetectionBasedTracker::updateTrackedObjects: There is no correspondence for i=%d ", i);
            curObject.numFramesNotDetected++;
        }
    }

    LOGD("DetectionBasedTracker::updateTrackedObjects: start second cycle");
    for(int j=0; j < N2; j++) {
        LOGD("DetectionBasedTracker::updateTrackedObjects: j=%d", j);
        int i=correspondence[j];
        if (i >= 0) {//add position
            LOGD("DetectionBasedTracker::updateTrackedObjects: add position");
            trackedObjects[i].lastPositions.push_back(detectedObjects[j]);
            while ((int)trackedObjects[i].lastPositions.size() > (int) innerParameters.numLastPositionsToTrack) {
                trackedObjects[i].lastPositions.erase(trackedObjects[i].lastPositions.begin());
            }
            trackedObjects[i].numFramesNotDetected=0;
        } else if (i==NEW_RECTANGLE){ //new object
            LOGD("DetectionBasedTracker::updateTrackedObjects: new object");
            trackedObjects.push_back(detectedObjects[j]);
        } else {
            LOGD("DetectionBasedTracker::updateTrackedObjects: was auxiliary intersection");
        }
    }

    std::vector<TrackedObject>::iterator it=trackedObjects.begin();
    while( it != trackedObjects.end() ) {
        if ( (it->numFramesNotDetected > parameters.maxTrackLifetime)
                ||
                (
                 (it->numDetectedFrames <= innerParameters.numStepsToWaitBeforeFirstShow)
                 &&
                 (it->numFramesNotDetected > innerParameters.numStepsToTrackWithoutDetectingIfObjectHasNotBeenShown)
                )
           )
        {
            int numpos=it->lastPositions.size();
            CV_Assert(numpos > 0);
            Rect r = it->lastPositions[numpos-1];
            (void)(r);
            LOGD("DetectionBasedTracker::updateTrackedObjects: deleted object {%d, %d, %d x %d}",
                    r.x, r.y, r.width, r.height);
            it=trackedObjects.erase(it);
        } else {
            it++;
        }
    }
}

int cv::DetectionBasedTracker::addObject(const Rect& location)
{
    LOGD("DetectionBasedTracker::addObject: new object {%d, %d %dx%d}",location.x, location.y, location.width, location.height);
    trackedObjects.push_back(TrackedObject(location));
    int newId = trackedObjects.back().id;
    LOGD("DetectionBasedTracker::addObject: newId = %d", newId);
    return newId;
}

Rect cv::DetectionBasedTracker::calcTrackedObjectPositionToShow(int i) const
{
    ObjectStatus status;
    return calcTrackedObjectPositionToShow(i, status);
}
Rect cv::DetectionBasedTracker::calcTrackedObjectPositionToShow(int i, ObjectStatus& status) const
{
    if ( (i < 0) || (i >= (int)trackedObjects.size()) ) {
        LOGE("DetectionBasedTracker::calcTrackedObjectPositionToShow: ERROR: wrong i=%d", i);
        status = WRONG_OBJECT;
        return Rect();
    }
    if (trackedObjects[i].numDetectedFrames <= innerParameters.numStepsToWaitBeforeFirstShow){
        LOGI("DetectionBasedTracker::calcTrackedObjectPositionToShow: trackedObjects[%d].numDetectedFrames=%d <= numStepsToWaitBeforeFirstShow=%d --- return empty Rect()",
                i, trackedObjects[i].numDetectedFrames, innerParameters.numStepsToWaitBeforeFirstShow);
        status = DETECTED_NOT_SHOWN_YET;
        return Rect();
    }
    if (trackedObjects[i].numFramesNotDetected > innerParameters.numStepsToShowWithoutDetecting) {
        status = DETECTED_TEMPORARY_LOST;
        return Rect();
    }

    const TrackedObject::PositionsVector& lastPositions=trackedObjects[i].lastPositions;

    int N=lastPositions.size();
    if (N<=0) {
        LOGE("DetectionBasedTracker::calcTrackedObjectPositionToShow: ERROR: no positions for i=%d", i);
        status = WRONG_OBJECT;
        return Rect();
    }

    int Nsize=std::min(N, (int)weightsSizesSmoothing.size());
    int Ncenter= std::min(N, (int)weightsPositionsSmoothing.size());

    Point2f center;
    double w=0, h=0;
    if (Nsize > 0) {
        double sum=0;
        for(int j=0; j < Nsize; j++) {
            int k=N-j-1;
            w += lastPositions[k].width  * weightsSizesSmoothing[j];
            h += lastPositions[k].height * weightsSizesSmoothing[j];
            sum+=weightsSizesSmoothing[j];
        }
        w /= sum;
        h /= sum;
    } else {
        w=lastPositions[N-1].width;
        h=lastPositions[N-1].height;
    }

    if (Ncenter > 0) {
        double sum=0;
        for(int j=0; j < Ncenter; j++) {
            int k=N-j-1;
            Point tl(lastPositions[k].tl());
            Point br(lastPositions[k].br());
            Point2f c1;
            c1=tl;
            c1=c1* 0.5f;
            Point2f c2;
            c2=br;
            c2=c2*0.5f;
            c1=c1+c2;

            center=center+  (c1  * weightsPositionsSmoothing[j]);
            sum+=weightsPositionsSmoothing[j];
        }
        center *= (float)(1 / sum);
    } else {
        int k=N-1;
        Point tl(lastPositions[k].tl());
        Point br(lastPositions[k].br());
        Point2f c1;
        c1=tl;
        c1=c1* 0.5f;
        Point2f c2;
        c2=br;
        c2=c2*0.5f;

        center=c1+c2;
    }
    Point2f tl=center-(Point2f(w,h)*0.5);
    Rect res(cvRound(tl.x), cvRound(tl.y), cvRound(w), cvRound(h));
    LOGD("DetectionBasedTracker::calcTrackedObjectPositionToShow: Result for i=%d: {%d, %d, %d x %d}", i, res.x, res.y, res.width, res.height);

    status = DETECTED;
    return res;
}

void cv::DetectionBasedTracker::detectInRegion(const Mat& img, const Rect& r, std::vector<Rect>& detectedObjectsInRegions)
{
    Rect r0(Point(), img.size());
    Rect r1 = scale_rect(r, innerParameters.coeffTrackingWindowSize);
    r1 = r1 & r0;

    if ( (r1.width <=0) || (r1.height <= 0) ) {
        LOGD("DetectionBasedTracker::detectInRegion: Empty intersection");
        return;
    }

    int d = cvRound(std::min(r.width, r.height) * innerParameters.coeffObjectSizeToTrack);

    std::vector<Rect> tmpobjects;

    Mat img1(img, r1);//subimage for rectangle -- without data copying
    LOGD("DetectionBasedTracker::detectInRegion: img1.size()=%d x %d, d=%d",
            img1.size().width, img1.size().height, d);

    cascadeForTracking->setMinObjectSize(Size(d, d));
    cascadeForTracking->detect(img1, tmpobjects);
            /*
            detectMultiScale( img1, tmpobjects,
            parameters.scaleFactor, parameters.minNeighbors, 0
            |CV_HAAR_FIND_BIGGEST_OBJECT
            |CV_HAAR_SCALE_IMAGE
            ,
            Size(d,d),
            max_objectSize
            );*/

    for(size_t i=0; i < tmpobjects.size(); i++) {
        Rect curres(tmpobjects[i].tl() + r1.tl(), tmpobjects[i].size());
        detectedObjectsInRegions.push_back(curres);
    }
}

bool cv::DetectionBasedTracker::setParameters(const Parameters& params)
{
    if ( params.maxTrackLifetime < 0 )
    {
        LOGE("DetectionBasedTracker::setParameters: ERROR: wrong parameters value");
        return false;
    }

    if (separateDetectionWork) {
        separateDetectionWork->lock();
    }
    parameters=params;
    if (separateDetectionWork) {
        separateDetectionWork->unlock();
    }
    return true;
}

const cv::DetectionBasedTracker::Parameters& DetectionBasedTracker::getParameters() const
{
    return parameters;
}

#endif<|MERGE_RESOLUTION|>--- conflicted
+++ resolved
@@ -180,44 +180,13 @@
     return true;
 }
 
-<<<<<<< HEAD
-#ifdef __GNUC__
-#define CATCH_ALL_AND_LOG(_block)                                                       \
-do {                                                                               \
-=======
 #define CATCH_ALL_AND_LOG(_block)                                                           \
 do {                                                                                        \
->>>>>>> 0ac61240
     try {                                                                                   \
         _block;                                                                             \
         break;                                                                              \
     }                                                                                       \
     catch(cv::Exception& e) {                                                               \
-<<<<<<< HEAD
-        LOGE0("\n %s: ERROR: OpenCV Exception caught: \n'%s'\n\n", __func__, e.what());      \
-    } catch(std::exception& e) {                                                            \
-        LOGE0("\n %s: ERROR: Exception caught: \n'%s'\n\n", __func__, e.what());             \
-    } catch(...) {                                                                          \
-        LOGE0("\n %s: ERROR: UNKNOWN Exception caught\n\n", __func__);                       \
-    }                                                                                       \
-} while(0)
-#else
-#define CATCH_ALL_AND_LOG(_block)                                                       \
-do {                                                                               \
-    try {                                                                                   \
-        _block;                                                                             \
-        break;                                                                              \
-    }                                                                                       \
-    catch(cv::Exception& e) {                                                               \
-        LOGE0("\n ERROR: OpenCV Exception caught: \n'%s'\n\n", e.what());                    \
-    } catch(std::exception& e) {                                                            \
-        LOGE0("\n ERROR: Exception caught: \n'%s'\n\n", e.what());                           \
-    } catch(...) {                                                                          \
-        LOGE0("\n ERROR: UNKNOWN Exception caught\n\n");                                     \
-    }                                                                                       \
-} while(0)
-#endif
-=======
         LOGE0("\n %s: ERROR: OpenCV Exception caught: \n'%s'\n\n", CV_Func, e.what());     \
     } catch(std::exception& e) {                                                            \
         LOGE0("\n %s: ERROR: Exception caught: \n'%s'\n\n", CV_Func, e.what());            \
@@ -225,7 +194,6 @@
         LOGE0("\n %s: ERROR: UNKNOWN Exception caught\n\n", CV_Func);                      \
     }                                                                                       \
 } while(0)
->>>>>>> 0ac61240
 
 void* cv::workcycleObjectDetectorFunction(void* p)
 {
