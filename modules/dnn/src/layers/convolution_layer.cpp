/*M///////////////////////////////////////////////////////////////////////////////////////
//
//  IMPORTANT: READ BEFORE DOWNLOADING, COPYING, INSTALLING OR USING.
//
//  By downloading, copying, installing or using the software you agree to this license.
//  If you do not agree to this license, do not download, install,
//  copy or use the software.
//
//
//                           License Agreement
//                For Open Source Computer Vision Library
//
// Copyright (C) 2013, OpenCV Foundation, all rights reserved.
// Copyright (C) 2017, Intel Corporation, all rights reserved.
// Third party copyrights are property of their respective owners.
//
// Redistribution and use in source and binary forms, with or without modification,
// are permitted provided that the following conditions are met:
//
//   * Redistribution's of source code must retain the above copyright notice,
//     this list of conditions and the following disclaimer.
//
//   * Redistribution's in binary form must reproduce the above copyright notice,
//     this list of conditions and the following disclaimer in the documentation
//     and/or other materials provided with the distribution.
//
//   * The name of the copyright holders may not be used to endorse or promote products
//     derived from this software without specific prior written permission.
//
// This software is provided by the copyright holders and contributors "as is" and
// any express or implied warranties, including, but not limited to, the implied
// warranties of merchantability and fitness for a particular purpose are disclaimed.
// In no event shall the Intel Corporation or contributors be liable for any direct,
// indirect, incidental, special, exemplary, or consequential damages
// (including, but not limited to, procurement of substitute goods or services;
// loss of use, data, or profits; or business interruption) however caused
// and on any theory of liability, whether in contract, strict liability,
// or tort (including negligence or otherwise) arising in any way out of
// the use of this software, even if advised of the possibility of such damage.
//
//M*/

#include "../precomp.hpp"
#include "layers_common.hpp"
#include "../op_halide.hpp"
#include "../op_inf_engine.hpp"
#include "../op_vkcom.hpp"
#include "opencv2/core/hal/hal.hpp"
#include "opencv2/core/hal/intrin.hpp"
#include <iostream>
#include <numeric>

#ifdef HAVE_OPENCL
#include "opencl_kernels_dnn.hpp"
using namespace cv::dnn::ocl4dnn;
#endif

namespace cv
{
namespace dnn
{

class BaseConvolutionLayerImpl : public ConvolutionLayer
{
public:
    bool fusedWeights, fusedBias;
    std::vector<double> weightsMultipliers;
    BaseConvolutionLayerImpl(const LayerParams &params)
    {
        setParamsFrom(params);
        getConvolutionKernelParams(params, kernel_size, pads_begin, pads_end, strides, dilations, padMode, adjust_pads);

        numOutput = params.get<int>("num_output");
        int ngroups = params.get<int>("group", 1);
        CV_Assert(numOutput % ngroups == 0);

        if (kernel_size.size() == 2) {
            kernel = Size(kernel_size[1], kernel_size[0]);
            stride = Size(strides[1], strides[0]);
            for (int i = 0; i < pads_begin.size(); i++) {
                if (pads_begin[i] != pads_end[i])
                    CV_Error(Error::StsNotImplemented, "Unsupported asymmetric padding in convolution layer");
            }
            pad = Size(pads_begin[1], pads_begin[0]);
            dilation = Size(dilations[1], dilations[0]);

            adjustPad.height = adjust_pads[0];
            adjustPad.width = adjust_pads[1];
        }

        for (int i = 0; i < adjust_pads.size(); i++) {
            CV_Assert(adjust_pads[i] < strides[i]);
        }

        fusedWeights = false;
        fusedBias = false;
    }

    virtual void finalize(InputArrayOfArrays inputs_arr, OutputArrayOfArrays outputs_arr) CV_OVERRIDE
    {
        std::vector<Mat> inputs, outputs;
        inputs_arr.getMatVector(inputs);
        outputs_arr.getMatVector(outputs);

        CV_Assert(inputs.size() > 0);

        CV_Assert(blobs.size() == 1 || blobs.size() == 2);
        CV_Assert(inputs[0].dims == outputs[0].dims);
        CV_Assert(blobs[0].dims == kernel_size.size() + 2);
        for (int i = 0; i < kernel_size.size(); i++) {
            CV_Assert(blobs[0].size[i + 2] == kernel_size[i]);
        }

        const Mat &input = inputs[0];
        CV_Assert((input.dims == 4 || input.dims == 5) && (input.type() == CV_32F || input.type() == CV_16S));
        for (size_t i = 0; i < inputs.size(); i++)
        {
            CV_Assert(inputs[i].type() == input.type());
            CV_Assert((inputs[i].dims == 4 || inputs[i].dims == 5) && inputs[i].size[1] == input.size[1]);
            for (int j = 0; j < inputs[i].dims; j++) {
                CV_Assert(inputs[i].size[j] == input.size[j]);
            }
        }

        std::vector<int> inpShape;
        std::vector<int> outShape;
        for (int i = 2; i < inputs[0].dims; i++) {
            inpShape.push_back(inputs[0].size[i]);
            outShape.push_back(outputs[0].size[i]);
        }
        getConvPoolPaddings(inpShape, kernel_size, strides, padMode, pads_begin, pads_end);
        if (pads_begin.size() == 2) {
            for (int i = 0; i < pads_begin.size(); i++) {
                if (pads_begin[i] != pads_end[i])
                    CV_Error(Error::StsNotImplemented, "Unsupported asymmetric padding in convolution layer");
            }
            pad = Size(pads_begin[1], pads_begin[0]);
        }
        fusedWeights = false;
        fusedBias = false;
    }

    bool hasBias() const
    {
        return blobs.size() >= 2;
    }

    virtual MatShape computeColRowShape(const MatShape &inpShape, const MatShape &outShape) const = 0;
    bool is1x1() const
    {
        return (kernel.height == 1 && kernel.width == 1) &&
               (stride.height == 1 && stride.width == 1) &&
               (dilation.height == 1 && dilation.width == 1);
    }

    virtual bool tryFuse(Ptr<Layer>& top) CV_OVERRIDE
    {
        Mat w, b;
        top->getScaleShift(w, b);
        if (!w.empty() || !b.empty())
        {
            fuseWeights(w, b);
            fusedWeights = fusedWeights || !w.empty();
            fusedBias = fusedBias || (hasBias() && !w.empty()) || !b.empty();
            return true;
        }
        return false;
    }

    virtual void fuseWeights(const Mat& w_, const Mat& b_) = 0;

    virtual void applyHalideScheduler(Ptr<BackendNode>& node,
                                      const std::vector<Mat*> &inputs,
                                      const std::vector<Mat> &outputs,
                                      int targetId) const CV_OVERRIDE
    {
#ifdef HAVE_HALIDE
        if (targetId != DNN_TARGET_CPU)
        {
            Layer::applyHalideScheduler(node, inputs, outputs, targetId);
            return;
        }
        Halide::Var x("x"), y("y"), c("c"), n("n"), tile("tile"), yi("yi"), yo("yo"), co("co"), ci("ci");
        Halide::Func& top = node.dynamicCast<HalideBackendNode>()->funcs[1];
        Halide::Func& padded_input = node.dynamicCast<HalideBackendNode>()->funcs[0];

        int outW, outH, outC, outN;
        getCanonicalSize(outputs[0].size, &outW, &outH, &outC, &outN);

        if (outW == 1 || outH <= 2)
            return;

        if (is1x1() || outC <= 16)
            top.reorder(x, c, y)
               .split(y, yo, yi, 2)
               .fuse(yo, n, tile)
               .parallel(tile)
               .unroll(yi)
               .vectorize(x, outW >= 16 ? 16 : outW);
        else
            top.reorder(x, c, y)
               .split(y, yo, yi, 2)
               .split(c, co, ci, 16)
               .fuse(yo, co, tile).fuse(n, tile, tile)
               .parallel(tile)
               .unroll(yi)
               .vectorize(x, outW >= 16 ? 16 : outW);
        padded_input.compute_at(top, yi);
#endif  // HAVE_HALIDE
    }
};


#define IS_POWER_LAYER(layer) \
            (!layer.empty() && !layer->type.compare("Power"))
//TODO: simultaneously convolution and bias addition for cache optimization
class ConvolutionLayerImpl CV_FINAL : public BaseConvolutionLayerImpl
{
public:
    enum { VEC_ALIGN = 8, DFT_TYPE = CV_32F };
    Mat weightsMat;
    std::vector<float> biasvec;
    std::vector<float> reluslope;
    Ptr<ActivationLayer> activ;

#ifdef HAVE_OPENCL
    Ptr<OCL4DNNConvSpatial<float> > convolutionOp;
    std::vector<UMat> umat_blobs;
    bool newActiv;
    ocl4dnnFusedActiv_t activType;
    float power;
#endif
    ConvolutionLayerImpl(const LayerParams &params) : BaseConvolutionLayerImpl(params)
    {
#ifdef HAVE_OPENCL
        newActiv = false;
        activType = OCL4DNN_CONV_FUSED_ACTIV_NONE;
        power = 0.f;
#endif
    }

    MatShape computeColRowShape(const MatShape &inpShape, const MatShape &outShape) const CV_OVERRIDE
    {
        Size out(outShape[3], outShape[2]);
        int inpGroupCn = blobs[0].size[1];
        int ksize = inpGroupCn * kernel.height * kernel.width;
        return shape(out.area(), ksize);
    }

    virtual bool supportBackend(int backendId) CV_OVERRIDE
    {
#ifdef HAVE_INF_ENGINE
        if (backendId == DNN_BACKEND_INFERENCE_ENGINE)
        {
            if (kernel_size.size() == 3)
                return preferableTarget == DNN_TARGET_CPU;
            return (preferableTarget != DNN_TARGET_MYRIAD || dilation.width == dilation.height);
        }
        else
#endif
<<<<<<< HEAD
        {
            if (kernel_size.size() != 2)
                return false;
            return backendId == DNN_BACKEND_OPENCV ||
                   backendId == DNN_BACKEND_HALIDE ||
                   (backendId == DNN_BACKEND_VKCOM && haveVulkan());
        }
=======
            return (kernel_size.size() == 3 && preferableTarget == DNN_TARGET_CPU && backendId == DNN_BACKEND_OPENCV) ||
                   (kernel_size.size() == 2 && (backendId == DNN_BACKEND_OPENCV || backendId == DNN_BACKEND_HALIDE));
>>>>>>> 054c7962
    }

    bool getMemoryShapes(const std::vector<MatShape> &inputs,
                         const int requiredOutputs,
                         std::vector<MatShape> &outputs,
                         std::vector<MatShape> &internals) const CV_OVERRIDE
    {
        CV_Assert(blobs.size() != 0);
        CV_Assert(!hasBias() || blobs[1].total() == (size_t)blobs[0].size[0]);
        CV_Assert(inputs.size() == (size_t)1);

        internals.clear();

        CV_Assert(inputs.size() != 0);
        std::vector<int> inpShape(inputs[0].begin() + 2, inputs[0].end());

        int outCn = blobs[0].size[0];
        std::vector<int> outShape;
        outShape.push_back(inputs[0][0]);
        outShape.push_back(outCn);

        int inpCn = inputs[0][1];
        if (padMode.empty())
        {
            for (int i = 0; i < inpShape.size(); i++)
                outShape.push_back((inpShape[i] + pads_begin[i] + pads_end[i] - dilations[i] * (kernel_size[i] - 1) - 1) / strides[i] + 1);
        }
        else
        {
            getConvPoolOutParams(inpShape, kernel_size, strides, padMode, dilations, outShape);
        }

        int ngroups = inpCn / blobs[0].size[1];
        if (ngroups == 0 || ngroups * blobs[0].size[1] != inpCn)
            CV_Error(Error::StsError, format("Number of input channels should "
                     "be multiple of %d but got %d", blobs[0].size[1], inpCn));
        CV_Assert(ngroups > 0 && inpCn % ngroups == 0 && outCn % ngroups == 0);

        outputs.resize(1, outShape);

        return false;
    }

    virtual void finalize(InputArrayOfArrays inputs_arr, OutputArrayOfArrays outputs_arr) CV_OVERRIDE
    {
        BaseConvolutionLayerImpl::finalize(inputs_arr, outputs_arr);

        CV_Assert(!blobs.empty());
        const int outCn = blobs[0].size[0];
        // prepare weightsMat where each row is aligned and has enough zero padding on the right to
        // use vectorized (i.e. with intrinsics) loops without tail processing
        Mat wm = blobs[0].reshape(1, outCn);
        if( wm.step1() % VEC_ALIGN != 0 )
        {
            int newcols = (int)alignSize(wm.step1(), VEC_ALIGN);
            Mat wm_buffer = Mat(outCn, newcols, wm.type());
            Mat wm_padding = wm_buffer.colRange(wm.cols, newcols);
            wm_padding.setTo(Scalar::all(0.));
            Mat wm_aligned = wm_buffer.colRange(0, wm.cols);
            wm.copyTo(wm_aligned);
            wm = wm_aligned;
        }
        weightsMat = wm;
        weightsMultipliers.assign(outCn, 1.0);

        Mat biasMat = hasBias() ? blobs[1].reshape(1, outCn) : Mat();
        biasvec.resize(outCn+2);
        if( biasMat.empty() )
        {
            for(int i = 0; i < outCn; i++ )
                biasvec[i] = 0.f;
        }
        else
        {
            for(int i = 0; i < outCn; i++ )
                biasvec[i] = biasMat.at<float>(i);
        }
#ifdef HAVE_OPENCL
        convolutionOp.release();
#endif
    }

    bool setActivation(const Ptr<ActivationLayer>& layer) CV_OVERRIDE
    {
        if (!activ.empty() && !layer.empty())
            return false;

        activ = layer;
        if (activ.empty())
            reluslope.clear();
#ifdef HAVE_OPENCL
        newActiv = true;
        activType = OCL4DNN_CONV_FUSED_ACTIV_NONE;

        if (IS_DNN_OPENCL_TARGET(preferableTarget))
        {
            Ptr<PowerLayer> activ_power = activ.dynamicCast<PowerLayer>();
            if (!activ_power.empty())
            {
                if (activ_power->scale != 1.f || activ_power->shift != 0.f)
                {
                    const int outCh = blobs[0].size[0];
                    fuseWeights(Mat(1, outCh, CV_32F, Scalar(activ_power->scale)),
                                Mat(1, outCh, CV_32F, Scalar(activ_power->shift)));
                }

                power = activ_power->power;
                activType = OCL4DNN_CONV_FUSED_ACTIV_POWER;
            }
            Ptr<TanHLayer> activ_tanh = activ.dynamicCast<TanHLayer>();
            if (!activ_tanh.empty())
            {
                activType = OCL4DNN_CONV_FUSED_ACTIV_TANH;
            }
        }
#endif
        return !activ.empty();
    }

    void fuseWeights(const Mat& w_, const Mat& b_) CV_OVERRIDE
    {
        // Convolution weights have OIHW data layout. Parameters fusion in case of
        // (conv(I) + b1 ) * w + b2
        // means to replace convolution's weights to [w*conv(I)] and bias to [b1 * w + b2]
        const int outCn = weightsMat.size[0];
        Mat w = w_.total() == 1 ? Mat(1, outCn, CV_32F, Scalar(w_.at<float>(0))) : w_;
        Mat b = b_.total() == 1 ? Mat(1, outCn, CV_32F, Scalar(b_.at<float>(0))) : b_;
        CV_Assert_N(!weightsMat.empty(), biasvec.size() == outCn + 2,
                    w.empty() || outCn == w.total(), b.empty() || outCn == b.total());

        if (!w.empty())
        {
            // Keep origin weights unchanged.
            if (weightsMat.data == blobs[0].data)
                weightsMat = weightsMat.clone();

            Mat originWeights = blobs[0].reshape(1, outCn);
            for (int i = 0; i < outCn; ++i)
            {
                double wi = w.at<float>(i);
                weightsMultipliers[i] *= wi;
                cv::multiply(originWeights.row(i), weightsMultipliers[i], weightsMat.row(i));
                biasvec[i] *= wi;
            }
        }

        if (!b.empty())
        {
            for (int i = 0; i < outCn; ++i)
                biasvec[i] += b.at<float>(i);
        }
        biasvec[outCn] = biasvec[outCn+1] = biasvec[outCn-1];
    }

    virtual Ptr<BackendNode> initVkCom(const std::vector<Ptr<BackendWrapper> > &inputs) CV_OVERRIDE
    {
#ifdef HAVE_VULKAN
        int out_channel = blobs[0].size[0];
        bool has_bias = hasBias() || fusedBias;
        int filter_size[2] = {kernel.height, kernel.width};
        int pad_size[2] = {pad.height, pad.width};
        int stride_size[2] = {stride.height, stride.width};
        int dilation_size[2] = {dilation.height, dilation.width};
        int activation = 0;
        vkcom::Tensor input_tensor = VkComTensor(inputs[0]);
        int in_channel = input_tensor.dimSize(1);
        int group = in_channel / blobs[0].size[1];

        // TODO: support group > 1
        if (group != 1)
            return Ptr<BackendNode>();

        int padding_mode;
        if (padMode.empty())
        {
            padding_mode = vkcom::kPaddingModeCaffe;
        }
        else if (padMode == "VALID")
        {
            padding_mode = vkcom::kPaddingModeValid;
        }
        else if (padMode == "SAME")
        {
            padding_mode = vkcom::kPaddingModeSame;
        }
        else
            CV_Error(Error::StsError, "Unsupported padding mode " + padMode);

        std::shared_ptr<vkcom::OpBase> op(new vkcom::OpConv(out_channel, has_bias,
                    filter_size, pad_size,
                    stride_size, dilation_size,
                    activation, group,
                    padding_mode));

        std::vector<Ptr<BackendWrapper> > blobsWrapper;

        if (fusedWeights)
        {
            Mat wm;
            weightsMat.copyTo(wm); // to handle the case of isContinuous() == false
            wm = wm.reshape(1, blobs[0].dims, blobs[0].size);
            blobsWrapper.push_back(Ptr<BackendWrapper>(new VkComBackendWrapper(wm)));
        }
        else
        {
            blobsWrapper.push_back(Ptr<BackendWrapper>(new VkComBackendWrapper(blobs[0])));
        }

        if (has_bias)
        {
            Mat biasesMat({out_channel}, CV_32F, &biasvec[0]);
            blobsWrapper.push_back(Ptr<BackendWrapper>(new VkComBackendWrapper(biasesMat)));
        }

        return Ptr<BackendNode>(new VkComBackendNode(inputs, op, blobsWrapper));
#endif  // HAVE_VULKAN
        return Ptr<BackendNode>();
    }



    virtual Ptr<BackendNode> initHalide(const std::vector<Ptr<BackendWrapper> > &inputs) CV_OVERRIDE
    {
#ifdef HAVE_HALIDE
        Halide::Buffer<float> inputBuffer = halideBuffer(inputs[0]);

        const int inpCn = inputBuffer.channels();
        const int outCn = blobs[0].size[0];
        const int inpGroupCn = blobs[0].size[1];
        const int group = inpCn / inpGroupCn;
        const int outGroupCn = outCn / group;

        Halide::Buffer<float> weights = wrapToHalideBuffer(blobs[0]);

        Halide::Var x("x"), y("y"), c("c"), n("n");
        Halide::Func top = (name.empty() ? Halide::Func() : Halide::Func(name));
        Halide::Func padded_input(name + "_constant_exterior");
        if (pad.width || pad.height)
        {
            Halide::Func bounded =
                Halide::BoundaryConditions::constant_exterior(inputBuffer, 0);
            padded_input(x, y, c, n) = bounded(x, y, c, n);
        }
        else
        {
            padded_input(x, y, c, n) = inputBuffer(x, y, c, n);
        }

        Halide::RDom r(0, kernel.width, 0, kernel.height, 0, inpGroupCn);
        Halide::Expr kx = x * stride.width - pad.width + r.x * dilation.width;
        Halide::Expr ky = y * stride.height - pad.height + r.y * dilation.height;
        Halide::Expr kc = r.z;
        for (int i = 1; i < group; ++i)
        {
            kc = select(c < outGroupCn * i, kc, inpGroupCn * i + r.z);
        }
        Halide::Expr topExpr = sum(padded_input(kx, ky, kc, n) *
                                   weights(r.x, r.y, r.z, c));
        if (hasBias())
        {
            Halide::Buffer<float> bias = wrapToHalideBuffer(blobs[1], {outCn});
            topExpr += bias(c);
        }
        top(x, y, c, n) = topExpr;
        return Ptr<BackendNode>(new HalideBackendNode({ padded_input, top }));
#endif  // HAVE_HALIDE
        return Ptr<BackendNode>();
    }

#ifdef HAVE_INF_ENGINE
    virtual Ptr<BackendNode> initInfEngine(const std::vector<Ptr<BackendWrapper> > &inputs) CV_OVERRIDE
    {
        InferenceEngine::DataPtr input = infEngineDataNode(inputs[0]);
        CV_Assert(input->dims.size() == 4 || input->dims.size() == 5);

        const int inpCn = input->dims[input->dims.size() - 2];  // NOTE: input->dims are reversed (WHIO or WHDIO)
        const int outCn = blobs[0].size[0];
        const int inpGroupCn = blobs[0].size[1];
        const int group = inpCn / inpGroupCn;

        InferenceEngine::Layout layout = (input->dims.size() == 4) ? InferenceEngine::Layout::OIHW :
                                                                     InferenceEngine::Layout::NCDHW;

        auto ieWeights = wrapToInfEngineBlob(blobs[0], layout);
        if (fusedWeights)
        {
            if (weightsMat.isContinuous())
            {
                Mat cvWeights = weightsMat.reshape(1, blobs[0].dims, blobs[0].size);
                ieWeights = wrapToInfEngineBlob(cvWeights, layout);
            }
            else
            {
                ieWeights = InferenceEngine::make_shared_blob<float>(
                                    InferenceEngine::Precision::FP32, layout,
                                    ieWeights->dims());
                ieWeights->allocate();

                Mat newWeights = infEngineBlobToMat(ieWeights).reshape(1, outCn);
                Mat cvWeights = weightsMat.colRange(0, newWeights.cols);
                cvWeights.copyTo(newWeights);
            }
        }
        InferenceEngine::Blob::Ptr ieBiases;
        if (hasBias() || fusedBias)
        {
            Mat biasesMat({outCn}, CV_32F, &biasvec[0]);
            ieBiases = wrapToInfEngineBlob(biasesMat, {(size_t)outCn}, InferenceEngine::Layout::C);
        }

        InferenceEngine::Builder::ConvolutionLayer ieLayer(name);

        ieLayer.setKernel(kernel_size);
        ieLayer.setStrides(strides);
        ieLayer.setDilation(dilations);
        ieLayer.setPaddingsBegin(pads_begin);
        ieLayer.setPaddingsEnd(pads_end);
        ieLayer.setGroup((size_t)group);
        ieLayer.setOutDepth((size_t)outCn);

        InferenceEngine::Builder::Layer l = ieLayer;
        addConstantData("weights", ieWeights, l);
        if (ieBiases)
            addConstantData("biases", ieBiases, l);

        if (!padMode.empty())
            l.getParameters()["auto_pad"] = padMode == "VALID" ? std::string("valid") : std::string("same_upper");

        return Ptr<BackendNode>(new InfEngineBackendNode(l));
    }
#endif  // HAVE_INF_ENGINE

    class ParallelConv : public cv::ParallelLoopBody
    {
    public:
        enum { BLK_SIZE = 32, BLK_SIZE_CN = 64 };

        const Mat* input_;
        const Mat* weights_;
        Mat* output_;
        int outShape[4]; // used only for conv2d
        std::vector<size_t> kernel_size, pads_begin, pads_end, strides, dilations;
        int ngroups_, nstripes_;
        std::vector<int> ofstab_;
        const std::vector<float>* biasvec_;
        const std::vector<float>* reluslope_;
        const ActivationLayer* activ_;
        bool is1x1_;
        bool useAVX;
        bool useAVX2;
        bool useAVX512;

        ParallelConv()
            : input_(0), weights_(0), output_(0), ngroups_(0), nstripes_(0),
              biasvec_(0), reluslope_(0), activ_(0), is1x1_(false), useAVX(false), useAVX2(false), useAVX512(false)
        {}

        static void run( const Mat& input, Mat& output, const Mat& weights,
                         const std::vector<float>& biasvec,
                         const std::vector<float>& reluslope,
                         const std::vector<size_t>& kernel_size, const std::vector<size_t>& strides,
                         const std::vector<size_t>& pads_begin, const std::vector<size_t>& pads_end,
                         const std::vector<size_t>& dilations,
                         const ActivationLayer* activ, int ngroups, int nstripes )
        {
            size_t karea = std::accumulate(kernel_size.begin(), kernel_size.end(),
                                           1, std::multiplies<size_t>());
            CV_Assert_N(
                       (input.dims == 4 || input.dims == 5) && (input.dims == output.dims),
                       input.size[0] == output.size[0],
                       weights.rows == output.size[1],
                       weights.cols == (input.size[1]/ngroups)*karea,
                       input.type() == output.type(),
                       input.type() == weights.type(),
                       input.type() == CV_32FC1,
                       input.isContinuous(),
                       output.isContinuous(),
                       biasvec.size() == (size_t)output.size[1]+2);
            ParallelConv p;

            p.input_ = &input;
            p.weights_ = &weights;
            p.output_ = &output;
            for( int i = 0; i < 4; i++ ) p.outShape[i] = output.size[i];
            p.outShape[1] /= ngroups;

            p.kernel_size = kernel_size; p.strides = strides; p.dilations = dilations;
            p.pads_begin = pads_begin; p.pads_end = pads_end;

            p.ngroups_ = ngroups;
            p.nstripes_ = nstripes;

            int inpCnAll = input.size[1];
            int depth = (input.dims == 5) ? input.size[2] : 1;
            int width = input.size[input.dims - 1];
            int height = input.size[input.dims - 2];
            int inpCn = inpCnAll / ngroups;

            bool isConv2D = kernel_size.size() == 2;

            p.is1x1_ = isConv2D && kernel_size[0] == 1 && kernel_size[1] == 1 &&
                       pads_begin[0] == 0  && pads_begin[1] == 0;

            p.useAVX    = checkHardwareSupport(CPU_AVX)  && isConv2D;
            p.useAVX2   = checkHardwareSupport(CPU_AVX2) && isConv2D;
            p.useAVX512 = CV_CPU_HAS_SUPPORT_AVX512_SKX  && isConv2D;

            int ncn = std::min(inpCn, (int)BLK_SIZE_CN);

            int kernel_d = !isConv2D? kernel_size[0] : 1;
            int kernel_h = kernel_size[kernel_size.size() - 2];
            int kernel_w = kernel_size.back();

            int dil_d = !isConv2D? dilations[0] : 1;
            int dil_h = dilations[dilations.size() - 2];
            int dil_w = dilations.back();

            p.ofstab_.resize(karea * ncn);
            int* ofstab = &p.ofstab_[0];

            if (isConv2D)
            {
                for( int k = 0; k < ncn; k++ )
                    for( int k_r = 0; k_r < kernel_h; k_r++ )
                        for( int k_c = 0; k_c < kernel_w; k_c++ )
                            ofstab[(k*kernel_h + k_r)*kernel_w + k_c] =
                                   (k*height + k_r*dil_h)*width + k_c*dil_w;
            }
            else
            {
                for( int k = 0; k < ncn; k++ )
                    for (int k_d = 0; k_d < kernel_d; k_d++)
                        for( int k_r = 0; k_r < kernel_h; k_r++ )
                            for( int k_c = 0; k_c < kernel_w; k_c++ )
                                ofstab[(k*kernel_d*kernel_h + k_d*kernel_h + k_r)*kernel_w + k_c] =
                                       (k*depth*height + k_d*dil_d*height + k_r*dil_h)*width + k_c*dil_w;
            }

            p.biasvec_ = &biasvec;
            p.reluslope_ = &reluslope;
            p.activ_ = p.reluslope_->empty() ? activ : 0;

            parallel_for_(Range(0, nstripes), p, nstripes);
        }

        virtual void operator ()(const Range &r0) const CV_OVERRIDE
        {
            const int valign = ConvolutionLayerImpl::VEC_ALIGN;
            int ngroups = ngroups_, batchSize = input_->size[0]*ngroups;
            bool isConv2D = input_->dims == 4;

            int outW = output_->size[output_->dims - 1];
            int outH = output_->size[output_->dims - 2];
            int outCn = output_->size[1]/ngroups;

            int depth = !isConv2D? input_->size[2] : 1;
            int height = input_->size[input_->dims - 2];
            int width = input_->size[input_->dims - 1];
            int inpCn = input_->size[1]/ngroups;

            const int nstripes = nstripes_;

            int kernel_d = !isConv2D? kernel_size[0] : 1;
            int kernel_h = kernel_size[kernel_size.size() - 2];
            int kernel_w = kernel_size.back();
            int karea = kernel_w*kernel_h*kernel_d;

            int pad_d = !isConv2D? pads_begin[0] : 0;
            int pad_t = pads_begin[pads_begin.size() - 2];
            int pad_l = pads_begin.back();

            int stride_d = !isConv2D? strides[0] : 0;
            int stride_h = strides[strides.size() - 2];
            int stride_w = strides.back();

            int dilation_d = !isConv2D? dilations[0] : 1;
            int dilation_h = dilations[dilations.size() - 2];
            int dilation_w = dilations.back();

            int i, j, k, d;
            size_t inpPlaneSize = input_->total(2);
            size_t outPlaneSize = output_->total(2);
            bool is1x1 = is1x1_;

            int stripesPerSample;
            size_t stripeSize;
            Range r = r0;

            if( nstripes >= batchSize*2 )
            {
                stripesPerSample = nstripes/batchSize;
                stripeSize = alignSize((outPlaneSize + stripesPerSample - 1)/stripesPerSample, valign);
                stripeSize = std::min(stripeSize, outPlaneSize);
            }
            else
            {
                stripesPerSample = 1;
                int samplesPerStripe = std::max((batchSize + nstripes - 1)/nstripes, 1);
                r.start *= samplesPerStripe;
                r.end *= samplesPerStripe;
                stripeSize = outPlaneSize;
            }

            const float* data_inp0_ = input_->ptr<float>();
            const int* ofstab = &ofstab_[0];
            const float* wptr_orig_ = weights_->ptr<float>();
            size_t wstep = weights_->step1();
            const float* biasptr_ = &biasvec_->at(0);
            const float* reluptr_ = reluslope_->empty() ? 0 : &reluslope_->at(0);
            float* data_out0_ = output_->ptr<float>();
            size_t rowbufsz = (size_t)karea*BLK_SIZE_CN*BLK_SIZE;
            AutoBuffer<float> rowbuf0_(rowbufsz + valign);
            float* rowbuf0 = alignPtr(rowbuf0_.data(), (int)(valign*sizeof(float)));

            // we clear the buffer once; ultimately, it lets us to avoid
            // tail processing after running the unrolled/vectorized loop.
            // the main idea is to make sure that the tail (a.k.a. padding) of each row
            // (i.e. the elements with indices between vsz=karea*ncn and vsz_a)
            // does not contain NaNs or Infs. Because the padding in the weights
            // matrix is explicitly initialized with 0's, we handle all other
            // cases nicely, i.e. we can skip expliciting re-initialization
            // of the padding - we just retain elements from the previous iteration
            // of the loop over channels (cn0).
            memset(rowbuf0, 0, rowbufsz*sizeof(rowbuf0[0]) );

            for( int stripe = r.start; stripe < r.end; stripe++ )
            {
                int subsampleIdx = stripe/stripesPerSample;
                if( subsampleIdx >= batchSize )
                    break;
                int stripeStart = (int)((stripe - subsampleIdx*stripesPerSample)*stripeSize);
                int stripeEnd = (int)std::min(stripeStart + stripeSize, outPlaneSize);
                const float* data_inp0 = data_inp0_ + subsampleIdx*inpPlaneSize*inpCn;
                float* data_out0 = data_out0_ + subsampleIdx*outPlaneSize*outCn;
                int startOutCn = (subsampleIdx % ngroups)*outCn;
                const float* wptr_orig = wptr_orig_ + wstep*startOutCn;
                const float* biasptr = biasptr_ + startOutCn;

                for( int cn0 = 0; cn0 < inpCn; cn0 += BLK_SIZE_CN )
                {
                    int cn1 = std::min(cn0 + BLK_SIZE_CN, inpCn);
                    int ncn = cn1 - cn0, vsz = karea*ncn;
                    int vsz_a = (int)alignSize(vsz, valign);
                    const float* wptr = wptr_orig + cn0*karea;
                    // we apply [Channels][P]ReLU (if any) during the final pass only.
                    const float* relu = cn1 == inpCn && reluptr_ ? reluptr_ + startOutCn : 0;

                    for( int ofs0 = stripeStart; ofs0 < stripeEnd; ofs0 += BLK_SIZE )
                    {
                        int ofs, ofs1 = std::min(ofs0 + BLK_SIZE, stripeEnd);

                        int out_d = ofs0 / (outH * outW);
                        int out_i = (ofs0 - out_d * outH * outW) / outW;
                        int out_j = ofs0 % outW;

                        // do im2row for a part of input tensor
                        float* rowbuf = rowbuf0;

                        if (isConv2D)
                        {
                            for( ofs = ofs0; ofs < ofs1; out_j = 0, ++out_i )
                            {
                                int delta = std::min(ofs1 - ofs, outW - out_j);
                                int out_j1 = out_j + delta;

                                int in_i = out_i * stride_h - pad_t;
                                int in_j = out_j * stride_w - pad_l;
                                const float* imgptr = data_inp0 + (cn0*height + in_i)*width + in_j;
                                ofs += delta;

                                // do im2row for a part of input tensor
                                if( is1x1 )
                                {
                                    for( ; out_j < out_j1; out_j++, rowbuf += vsz_a, imgptr += stride_w )
                                    {
                                        for( k = 0; k < vsz; k++ )
                                            rowbuf[k] = imgptr[k*inpPlaneSize];
                                    }
                                }
                                else
                                {
                                    bool ok_i = 0 <= in_i && in_i < height - (kernel_h-1)*dilation_h;
                                    int i0 = std::max(0, (-in_i + dilation_h-1)/dilation_h);
                                    int i1 = std::min(kernel_h, (height - in_i + dilation_h-1)/dilation_h);

                                    for( ; out_j < out_j1; out_j++, rowbuf += vsz_a, imgptr += stride_w, in_j += stride_w )
                                    {
                                        // this condition should be true for most of the tensor elements, i.e.
                                        // most of the time the kernel aperture is inside the tensor X-Y plane.
                                        if( ok_i && out_j + 2 <= out_j1 && 0 <= in_j && in_j + stride_w*2 <= width - (kernel_w-1)*dilation_w )
                                        {
                                            for( k = 0; k < vsz; k++ )
                                            {
                                                int k1 = ofstab[k];
                                                float v0 = imgptr[k1];
                                                float v1 = imgptr[k1 + stride_w];
                                                rowbuf[k] = v0;
                                                rowbuf[k+vsz_a] = v1;
                                            }
                                            out_j++;
                                            rowbuf += vsz_a;
                                            imgptr += stride_w;
                                            in_j += stride_w;
                                        }
                                        else
                                        {
                                            int j0 = std::max(0, (-in_j + dilation_w-1)/dilation_w);
                                            int j1 = std::min(kernel_w, (width - in_j + dilation_w-1)/dilation_w);

                                            // here some non-continuous sub-row of the row will not be
                                            // filled from the tensor; we need to make sure that the uncovered
                                            // elements are explicitly set to 0's. the easiest way is to
                                            // set all the elements to 0's before the loop.
                                            memset(rowbuf, 0, vsz*sizeof(rowbuf[0]));
                                            for( k = 0; k < ncn; k++ )
                                            {
                                                for( i = i0; i < i1; i++ )
                                                {
                                                    for( j = j0; j < j1; j++ )
                                                    {
                                                        int imgofs = k*(width*height) + i*(dilation_h*width) + j*dilation_w;
                                                        rowbuf[(k*kernel_h + i)*kernel_w + j] = imgptr[imgofs];
                                                    }
                                                }
                                            }
                                        }
                                    }
                                }
                            }
                        }
                        else
                        {
                            for( ofs = ofs0; ofs < ofs1; out_d += (out_i + 1) / outH, out_i = (out_i + 1) % outH, out_j = 0 )
                            {
                                int delta = std::min(ofs1 - ofs, outW - out_j);
                                int out_j1 = out_j + delta;

                                int in_d = out_d * stride_d - pad_d;
                                int in_i = out_i * stride_h - pad_t;
                                int in_j = out_j * stride_w - pad_l;
                                const float* imgptr = data_inp0 + (cn0*depth*height + in_d*height + in_i)*width + in_j;
                                ofs += delta;

                                int d0 = std::max(0, (-in_d + dilation_d - 1) / dilation_d);
                                int d1 = std::min(kernel_d, (depth - in_d + dilation_d - 1) / dilation_d);

                                int i0 = std::max(0, (-in_i + dilation_h-1)/dilation_h);
                                int i1 = std::min(kernel_h, (height - in_i + dilation_h-1)/dilation_h);

                                for( ; out_j < out_j1; out_j++, rowbuf += vsz_a, imgptr += stride_w, in_j += stride_w )
                                {
                                    int j0 = std::max(0, (-in_j + dilation_w-1)/dilation_w);
                                    int j1 = std::min(kernel_w, (width - in_j + dilation_w-1)/dilation_w);

                                    // here some non-continuous sub-row of the row will not be
                                    // filled from the tensor; we need to make sure that the uncovered
                                    // elements are explicitly set to 0's. the easiest way is to
                                    // set all the elements to 0's before the loop.
                                    memset(rowbuf, 0, vsz*sizeof(rowbuf[0]));
                                    for( k = 0; k < ncn; k++ )
                                    {
                                        for ( d = d0; d < d1; d++)
                                        {
                                            for( i = i0; i < i1; i++ )
                                            {
                                                for( j = j0; j < j1; j++ )
                                                {
                                                    int imgofs = k*(depth*width*height) + d*dilation_d*width*height + i*(dilation_h*width) + j*dilation_w;
                                                    rowbuf[(k*kernel_d*kernel_h + d*kernel_h + i)*kernel_w + j] = imgptr[imgofs];
                                                }
                                            }
                                        }
                                    }
                                }
                            }
                        }

                        // now compute dot product of the weights
                        // and im2row-transformed part of the tensor
                        int bsz = ofs1 - ofs0;
                    #if CV_TRY_AVX512_SKX
                        /* AVX512 convolution requires an alignment of 16, and ROI is only there for larger vector sizes */
                        if(useAVX512)
                            opt_AVX512_SKX::fastConv(wptr, wstep, biasptr, rowbuf0, data_out0 + ofs0,
                                          outShape, bsz, vsz, vsz_a, relu, cn0 == 0);
                        else
                    #endif
                    #if CV_TRY_AVX2
                        if(useAVX2)
                            opt_AVX2::fastConv(wptr, wstep, biasptr, rowbuf0, data_out0 + ofs0,
                                          outShape, bsz, vsz, vsz_a, relu, cn0 == 0);
                        else
                    #endif
                    #if CV_TRY_AVX
                        if(useAVX)
                            opt_AVX::fastConv(wptr, wstep, biasptr, rowbuf0, data_out0 + ofs0,
                                         outShape, bsz, vsz, vsz_a, relu, cn0 == 0);
                        else
                    #endif
                        for( int i = 0; i < outCn; i += 2 )
                        {
                            const float* wptr0 = wptr + i*wstep;
                            const float* wptr1 = wptr0 + wstep;
                            float* outptr0 = data_out0 + ofs0 + i*outPlaneSize;
                            float* outptr1 = outptr0 + outPlaneSize;
                            float bias0 = biasptr[i], bias1 = biasptr[i+1];
                            float r0 = 1.f, r1 = 1.f;

                            if( i+1 >= outCn )
                            {
                                wptr1 = wptr0;
                                outptr1 = outptr0;
                                bias1 = bias0;
                            }

                            if( relu )
                            {
                                r0 = relu[i]; r1 = relu[i+1];
                                if( i+1 >= outCn )
                                    r1 = r0;
                            }

                            int j = 0;
                        #if CV_SIMD128
                            v_float32x4 vr0 = v_setall_f32(r0), vr1 = v_setall_f32(r1), z = v_setzero_f32();

                            for( ; j <= bsz - 4; j += 4 )
                            {
                                const float* rptr = rowbuf0 + j*vsz_a;
                                v_float32x4 s0, s1;

                                if( cn0 == 0 )
                                {
                                    s0 = v_setall_f32(bias0);
                                    s1 = v_setall_f32(bias1);
                                }
                                else
                                {
                                    s0 = v_load(outptr0 + j);
                                    s1 = v_load(outptr1 + j);
                                }

                                v_float32x4 vs00 = v_setzero_f32(), vs01 = v_setzero_f32(),
                                            vs02 = v_setzero_f32(), vs03 = v_setzero_f32(),
                                            vs10 = v_setzero_f32(), vs11 = v_setzero_f32(),
                                            vs12 = v_setzero_f32(), vs13 = v_setzero_f32();
                                for( k = 0; k < vsz; k += 4, rptr += 4 )
                                {
                                    v_float32x4 w0 = v_load_aligned(wptr0 + k), w1 = v_load_aligned(wptr1 + k);
                                    v_float32x4 r0 = v_load_aligned(rptr), r1 = v_load_aligned(rptr + vsz_a),
                                                r2 = v_load_aligned(rptr + vsz_a*2), r3 = v_load_aligned(rptr + vsz_a*3);

                                    vs00 += w0*r0;
                                    vs01 += w0*r1;
                                    vs02 += w0*r2;
                                    vs03 += w0*r3;

                                    vs10 += w1*r0;
                                    vs11 += w1*r1;
                                    vs12 += w1*r2;
                                    vs13 += w1*r3;
                                }
                                s0 += v_reduce_sum4(vs00, vs01, vs02, vs03);
                                s1 += v_reduce_sum4(vs10, vs11, vs12, vs13);
                                if( relu )
                                {
                                    s0 = v_select(s0 > z, s0, s0*vr0);
                                    s1 = v_select(s1 > z, s1, s1*vr1);
                                }

                                v_store(outptr0 + j, s0);
                                v_store(outptr1 + j, s1);
                            }
                        #endif
                            for( ; j < bsz; j++ )
                            {
                                const float* rptr = rowbuf0 + j*vsz_a;
                                float s00, s10;

                                if( cn0 == 0 )
                                {
                                    s00 = bias0;
                                    s10 = bias1;
                                }
                                else
                                {
                                    s00 = outptr0[j];
                                    s10 = outptr1[j];
                                }

                                for( k = 0; k < vsz; k++ )
                                {
                                    float r0 = rptr[k];
                                    s00 += wptr0[k]*r0;
                                    s10 += wptr1[k]*r0;
                                }
                                if( relu )
                                {
                                    s00 = s00 > 0.f ? s00 : s00*r0;
                                    s10 = s10 > 0.f ? s10 : s10*r1;
                                }

                                outptr0[j] = s00;
                                outptr1[j] = s10;
                            }
                        }
                    }
                }

                if( activ_ )
                    activ_->forwardSlice(data_out0 + stripeStart, data_out0 + stripeStart,
                                         (int)(stripeEnd - stripeStart),
                                         outPlaneSize, startOutCn, startOutCn + outCn);
            }
        }
    };

#ifdef HAVE_OPENCL
    bool forward_ocl(InputArrayOfArrays inps, OutputArrayOfArrays outs, OutputArrayOfArrays internals)
    {
        std::vector<UMat> inputs;
        std::vector<UMat> outputs;

        bool use_half = (inps.depth() == CV_16S);
        inps.getUMatVector(inputs);
        outs.getUMatVector(outputs);

        CV_Assert(outputs.size() == 1);
        for (int i = 0; i < inputs.size(); ++i)
            CV_Assert(inputs[i].u != outputs[0].u);

        if (umat_blobs.empty())
        {
            size_t n = blobs.size();
            umat_blobs.resize(n);
            for (size_t i = 0; i < n; i++)
            {
                blobs[i].copyTo(umat_blobs[i]);
            }
        }

        if (convolutionOp.empty())
        {
            OCL4DNNConvConfig config;
            config.in_shape = shape(inputs[0]);
            config.out_shape = shape(outputs[0]);
            config.kernel = kernel;
            config.pad = pad;
            config.stride = stride;
            config.dilation = dilation;
            config.group = inputs[0].size[1] / umat_blobs[0].size[1];
            config.bias_term = (hasBias()) ? true : false;
            config.use_half = use_half;

            convolutionOp = Ptr<OCL4DNNConvSpatial<float> >(new OCL4DNNConvSpatial<float>(config));
        }

        int outCn = umat_blobs[0].size[0];

        reluslope.clear();
        if( activ )
        {
            Ptr<ReLULayer> activ_relu = activ.dynamicCast<ReLULayer>();
            if( !activ_relu.empty() )
            {
                reluslope.assign(outCn+2, activ_relu->negativeSlope);
                activType = OCL4DNN_CONV_FUSED_ACTIV_RELU;
            }

            Ptr<ReLU6Layer> activ_relu6 = activ.dynamicCast<ReLU6Layer>();
            if( !activ_relu6.empty() )
            {
                reluslope.resize(2);
                reluslope[0] = activ_relu6->minValue;
                reluslope[1] = activ_relu6->maxValue;
                activType = OCL4DNN_CONV_FUSED_ACTIV_RELU6;
            }

            Ptr<ChannelsPReLULayer> activ_chprelu = activ.dynamicCast<ChannelsPReLULayer>();
            if( !activ_chprelu.empty() )
            {
                const Mat& m = activ_chprelu->blobs[0];
                CV_Assert(m.isContinuous() && m.type() == CV_32F && (int)m.total() == outCn);
                const float* mdata = m.ptr<float>();
                reluslope.resize(outCn+2);
                std::copy(mdata, mdata + outCn, reluslope.begin());
                reluslope[outCn] = reluslope[outCn+1] = reluslope[outCn-1];
                activType = OCL4DNN_CONV_FUSED_ACTIV_PRELU;
            }
        }

        if (fusedWeights)
        {
            weightsMat.copyTo(umat_blobs[0]);
            fusedWeights = false;
        }
        if (fusedBias)
        {
            if ( umat_blobs.size() < 2 )
                umat_blobs.resize(2);
            umat_blobs[1] = UMat(biasvec, true);
            convolutionOp->setBias(true);
            fusedBias = false;
        }

        if ( newActiv )
        {
            if ( activType == OCL4DNN_CONV_FUSED_ACTIV_RELU )
            {
                CV_Assert(!reluslope.empty());
                convolutionOp->setActivReLU(true, reluslope[0]);
            }
            else if ( activType == OCL4DNN_CONV_FUSED_ACTIV_PRELU)
            {
                CV_Assert(!reluslope.empty());
                convolutionOp->setActivPReLU(true, reluslope);
            }
            else if ( activType == OCL4DNN_CONV_FUSED_ACTIV_POWER)
            {
                convolutionOp->setActivPower(true, power);
            }
            else if ( activType == OCL4DNN_CONV_FUSED_ACTIV_TANH)
            {
                convolutionOp->setActivTanh(true);
            }
            else if ( activType == OCL4DNN_CONV_FUSED_ACTIV_RELU6)
            {
                convolutionOp->setActivReLU6(true, reluslope[0], reluslope[1]);
            }
            else
            {
                convolutionOp->setActivReLU(false, 0);
                convolutionOp->setActivPReLU(false, reluslope);
                convolutionOp->setActivPower(false, 1.f);
                convolutionOp->setActivTanh(false);
                convolutionOp->setActivReLU6(false, 0, 0);
            }
            newActiv = false;
        }

        UMat& inpMat = inputs[0];
        UMat& outMat = outputs[0];
        int batch_size = inpMat.size[0];

        return convolutionOp->Forward(inpMat,
                                      inputs.size() == 2 ? inputs[1] : UMat(),
                                      umat_blobs[0],
                                      umat_blobs.size() > 1 ? umat_blobs[1] : UMat(),
                                      outMat,
                                      batch_size);
    }
#endif

    void forward(InputArrayOfArrays inputs_arr, OutputArrayOfArrays outputs_arr, OutputArrayOfArrays internals_arr) CV_OVERRIDE
    {
        CV_TRACE_FUNCTION();
        CV_TRACE_ARG_VALUE(name, "name", name.c_str());

        CV_OCL_RUN(IS_DNN_OPENCL_TARGET(preferableTarget),
                   forward_ocl(inputs_arr, outputs_arr, internals_arr))

        if (inputs_arr.depth() == CV_16S)
        {
            forward_fallback(inputs_arr, outputs_arr, internals_arr);
            return;
        }

        std::vector<Mat> inputs, outputs;
        inputs_arr.getMatVector(inputs);
        outputs_arr.getMatVector(outputs);

        /*printf("conv %s: input (%d x %d x %d x %d), kernel (%d x %d), pad (%d x %d), stride (%d x %d), dilation (%d x %d)\n",
               name.c_str(), inputs[0].size[0], inputs[0].size[1], inputs[0].size[2], inputs[0].size[3],
               kernel.width, kernel.height, pad.width, pad.height,
               stride.width, stride.height, dilation.width, dilation.height);*/
        CV_Assert_N(inputs.size() == (size_t)1, inputs[0].size[1] % blobs[0].size[1] == 0,
                    outputs.size() == 1, inputs[0].data != outputs[0].data);

        int ngroups = inputs[0].size[1]/blobs[0].size[1];
        CV_Assert(outputs[0].size[1] % ngroups == 0);
        int outCn = blobs[0].size[0];

        reluslope.clear();
        if( activ )
        {
            Ptr<ReLULayer> activ_relu = activ.dynamicCast<ReLULayer>();
            if( !activ_relu.empty() )
            {
                reluslope.assign(outCn+2, activ_relu->negativeSlope);
            }

            Ptr<ChannelsPReLULayer> activ_chprelu = activ.dynamicCast<ChannelsPReLULayer>();
            if( !activ_chprelu.empty() )
            {
                const Mat& m = activ_chprelu->blobs[0];
                CV_Assert(m.isContinuous() && m.type() == CV_32F && (int)m.total() == outCn);
                const float* mdata = m.ptr<float>();
                reluslope.resize(outCn+2);
                std::copy(mdata, mdata + outCn, reluslope.begin());
                reluslope[outCn] = reluslope[outCn+1] = reluslope[outCn-1];
            }
        }

        int nstripes = std::max(getNumThreads(), 1);

        ParallelConv::run(inputs[0], outputs[0], weightsMat, biasvec, reluslope,
                          kernel_size, strides, pads_begin, pads_end, dilations, activ.get(), ngroups, nstripes);
    }

    virtual int64 getFLOPS(const std::vector<MatShape> &inputs,
                           const std::vector<MatShape> &outputs) const CV_OVERRIDE
    {
        CV_Assert(inputs.size() == outputs.size());

        int64 flops = 0;
        int karea = std::accumulate(kernel_size.begin(), kernel_size.end(), 1, std::multiplies<size_t>());
        for (int i = 0; i < inputs.size(); i++)
        {
            flops += total(outputs[i])*(CV_BIG_INT(2)*karea*inputs[i][1] + 1);
        }

        return flops;
    }
};

class DeConvolutionLayerImpl CV_FINAL : public BaseConvolutionLayerImpl
{
public:
    Mat weightsMat, biasesMat;
    UMat umat_weights;
    UMat umat_biases;

    DeConvolutionLayerImpl(const LayerParams& params) : BaseConvolutionLayerImpl(params) {}

    MatShape computeColRowShape(const MatShape &inpShape, const MatShape &outShape) const CV_OVERRIDE
    {
        int inpCn = inpShape[1];
        int inpH = inpShape[2];
        int inpW = inpShape[3];
        int outCn = outShape[1];
        int ngroups = inpCn / blobs[0].size[0];
        int outGroupCn = outCn / ngroups;
        int ksize = outGroupCn * kernel.height * kernel.width;
        return shape(ksize, inpH * inpW);
    }

    virtual bool supportBackend(int backendId) CV_OVERRIDE
    {
#ifdef HAVE_INF_ENGINE
        const int outGroupCn = blobs[0].size[1];  // Weights are in IOHW or IODHW layout
        const int group = numOutput / outGroupCn;

        if (backendId == DNN_BACKEND_INFERENCE_ENGINE)
        {
            if (kernel_size.size() == 3 && preferableTarget != DNN_TARGET_CPU) {
                return false;
            }

            if (std::accumulate(adjust_pads.begin(), adjust_pads.end(), 0, std::plus<size_t>()) > 0)
            {
                if (padMode.empty())
                {
                    if (preferableTarget != DNN_TARGET_CPU && group != 1)
                    {
                        for (int i = 0; i < adjust_pads.size(); i++) {
                            if (adjust_pads[i] && pads_begin[i])
                                return false;
                        }
                    }
                    for (int i = 0; i < adjust_pads.size(); i++) {
                        if (pads_end[i] < adjust_pads[i])
                            return false;
                    }
                    return true;
                }
                else if (padMode == "SAME")
                {
                    for (int i = 0; i < adjust_pads.size(); i++) {
                        if (kernel_size[i] < pads_begin[i] + 1 + adjust_pads[i])
                            return false;
                    }
                    return true;
                }
                else if (padMode == "VALID")
                    return false;
            }

            if (group != 1)
            {
                return preferableTarget == DNN_TARGET_CPU;
            }
            if (preferableTarget == DNN_TARGET_OPENCL || preferableTarget == DNN_TARGET_OPENCL_FP16)
                return std::accumulate(dilations.begin(), dilations.end(), 1, std::multiplies<size_t>()) == 1;
            return true;
        }
        else
#endif  // HAVE_INF_ENGINE
            return kernel_size.size() == 2 && (backendId == DNN_BACKEND_OPENCV || backendId == DNN_BACKEND_HALIDE);
    }

    bool getMemoryShapes(const std::vector<MatShape> &inputs,
                         const int requiredOutputs,
                         std::vector<MatShape> &outputs,
                         std::vector<MatShape> &internals) const CV_OVERRIDE
    {
        CV_Assert(!hasBias() || blobs[1].total() == (size_t)numOutput);
        CV_Assert(inputs.size() != 0);

        int outCn = numOutput;
        std::vector<int> outShape;
        outShape.push_back(inputs[0][0]);  // batch
        outShape.push_back(outCn);
        if (padMode.empty())
        {
            for (int i = 0; i < kernel_size.size(); i++)
                outShape.push_back(strides[i] * (inputs[0][2 + i] - 1) + kernel_size[i] - pads_begin[i] - pads_end[i] + adjust_pads[i]);
        }
        else if (padMode == "VALID")
        {
            for (int i = 0; i < kernel_size.size(); i++)
                outShape.push_back(strides[i] * (inputs[0][2 + i] - 1) + kernel_size[i] + adjust_pads[i]);
        }
        else if (padMode == "SAME")
        {
            for (int i = 0; i < kernel_size.size(); i++)
                outShape.push_back(strides[i] * (inputs[0][2 + i] - 1) + 1 + adjust_pads[i]);
        }
        else
            CV_Error(Error::StsError, "Unsupported padding mode " + padMode);

        CV_Assert(outCn % blobs[0].size[1] == 0);
        int ngroups = outCn / blobs[0].size[1];

        int inpCn = inputs[0][1];
        CV_Assert(inpCn % ngroups == 0 && outCn % ngroups == 0);
        CV_Assert(blobs[0].size[0] == inpCn);

        outputs.resize(1, outShape);

        if (!is1x1())
            internals.push_back(computeColRowShape(inputs[0], outputs[0]));

        return false;
    }

    void finalize(InputArrayOfArrays inputs_arr, OutputArrayOfArrays outputs_arr) CV_OVERRIDE
    {
        BaseConvolutionLayerImpl::finalize(inputs_arr, outputs_arr);

        std::vector<Mat> inputs, outputs;
        inputs_arr.getMatVector(inputs);
        outputs_arr.getMatVector(outputs);

        std::vector<int> inpShape;
        std::vector<int> outShape;
        for (int i = 2; i < inputs[0].dims; i++) {
            inpShape.push_back(inputs[0].size[i]);
            outShape.push_back(outputs[0].size[i]);
        }
        getConvPoolPaddings(outShape, kernel_size, strides, padMode, pads_begin, pads_end);
        if (pads_begin.size() == 2) {
            for (int i = 0; i < pads_begin.size(); i++) {
                if (pads_begin[i] != pads_end[i])
                    CV_Error(Error::StsNotImplemented, "Unsupported asymmetric padding in deconvolution layer");
            }
            pad = Size(pads_begin[1], pads_begin[0]);
        }

        weightsMultipliers.assign(numOutput, 1.0);
        if (weightsMat.empty())
        {
            transpose(blobs[0].reshape(1, blobs[0].size[0]), weightsMat);
            biasesMat = hasBias() ? blobs[1].reshape(1, numOutput)
                                  : Mat::zeros(numOutput, 1, CV_32F);
        }
    }

    void fuseWeights(const Mat& w_, const Mat& b_) CV_OVERRIDE
    {
        Mat w = w_.total() == 1 ? Mat(1, numOutput, CV_32F, Scalar(w_.at<float>(0))) : w_;
        Mat b = b_.total() == 1 ? Mat(1, numOutput, CV_32F, Scalar(b_.at<float>(0))) : b_;

        CV_Assert_N(!weightsMat.empty(),
                     w.empty() || numOutput == w.total(),
                     b.empty() || numOutput == b.total());

        if (!w.empty())
        {
            transpose(blobs[0].reshape(1, blobs[0].size[0]), weightsMat);
            weightsMat = weightsMat.reshape(1, numOutput);
            for (int i = 0; i < numOutput; ++i)
            {
                double wi = w.at<float>(i);
                weightsMultipliers[i] *= wi;
                cv::multiply(weightsMat.row(i), weightsMultipliers[i], weightsMat.row(i));
                biasesMat.at<float>(i) *= wi;
            }
            weightsMat = weightsMat.reshape(1, weightsMat.total() / blobs[0].size[0]);
        }

        if (!b.empty())
        {
            cv::add(biasesMat, b.reshape(1, numOutput), biasesMat);
        }
    }

    class MatMulInvoker : public ParallelLoopBody
    {
    public:
        MatMulInvoker(const Mat& a, const Mat& b, Mat& c, int nstripes)
        {
            a_ = &a;
            b_ = &b;
            c_ = &c;
            nstripes_ = nstripes;
            useAVX = checkHardwareSupport(CPU_AVX);
            useAVX2 = checkHardwareSupport(CPU_AVX2);
            useAVX512 = CV_CPU_HAS_SUPPORT_AVX512_SKX;
        }

        void operator()(const Range& range_) const CV_OVERRIDE
        {
            int stripeSize = (int)alignSize((b_->cols + nstripes_ - 1)/nstripes_, 16);
            Range range(range_.start*stripeSize, std::min(range_.end*stripeSize, b_->cols));
            int mmax = a_->rows;
            int nmax = range.end - range.start;
            int kmax = a_->cols;
            int m, n, k;
            const float* aptr = a_->ptr<float>();
            const float* bptr = b_->ptr<float>() + range.start;
            float* cptr = c_->ptr<float>() + range.start;
            size_t astep = a_->step1();
            size_t bstep = b_->step1();
            size_t cstep = c_->step1();

        #if CV_TRY_AVX512_SKX
            if( useAVX512 )
                opt_AVX512_SKX::fastGEMM( aptr, astep, bptr, bstep, cptr, cstep, mmax, kmax, nmax );
            else
        #endif
        #if CV_TRY_AVX2
            if( useAVX2 )
                opt_AVX2::fastGEMM( aptr, astep, bptr, bstep, cptr, cstep, mmax, kmax, nmax );
            else
        #endif
        #if CV_TRY_AVX
            if( useAVX )
                opt_AVX::fastGEMM( aptr, astep, bptr, bstep, cptr, cstep, mmax, kmax, nmax );
            else
        #endif
            for( m = 0; m < mmax; m += 2 )
            {
                float* dst0 = cptr + cstep*m;
                float* dst1 = cptr + cstep*std::min(m+1, mmax-1);
                const float* aptr0 = aptr + astep*m;
                const float* aptr1 = aptr + astep*std::min(m+1, mmax-1);

                for( n = 0; n < nmax; n++ )
                {
                    dst0[n] = 0.f;
                    dst1[n] = 0.f;
                }

                for( k = 0; k < kmax; k += 4 )
                {
                    float alpha00 = aptr0[k];
                    float alpha01 = aptr1[k];
                    float alpha10 = 0.f, alpha11 = 0.f;
                    float alpha20 = 0.f, alpha21 = 0.f;
                    float alpha30 = 0.f, alpha31 = 0.f;
                    const float* bptr0 = bptr + k*bstep;
                    const float* bptr1 = bptr0;
                    const float* bptr2 = bptr0;
                    const float* bptr3 = bptr0;

                    if( k+1 < kmax )
                    {
                        alpha10 = aptr0[k+1];
                        alpha11 = aptr1[k+1];
                        bptr1 = bptr0 + bstep;
                        if( k+2 < kmax )
                        {
                            alpha20 = aptr0[k+2];
                            alpha21 = aptr1[k+2];
                            bptr2 = bptr1 + bstep;
                            if( k+3 < kmax )
                            {
                                alpha30 = aptr0[k+3];
                                alpha31 = aptr1[k+3];
                                bptr3 = bptr2 + bstep;
                            }
                        }
                    }
                    n = 0;

                #if CV_SIMD128
                    v_float32x4 a00 = v_setall_f32(alpha00);
                    v_float32x4 a01 = v_setall_f32(alpha01);
                    v_float32x4 a10 = v_setall_f32(alpha10);
                    v_float32x4 a11 = v_setall_f32(alpha11);
                    v_float32x4 a20 = v_setall_f32(alpha20);
                    v_float32x4 a21 = v_setall_f32(alpha21);
                    v_float32x4 a30 = v_setall_f32(alpha30);
                    v_float32x4 a31 = v_setall_f32(alpha31);

                    for( ; n <= nmax - 4; n += 4 )
                    {
                        v_float32x4 b0 = v_load(bptr0 + n);
                        v_float32x4 b1 = v_load(bptr1 + n);
                        v_float32x4 b2 = v_load(bptr2 + n);
                        v_float32x4 b3 = v_load(bptr3 + n);
                        v_float32x4 d0 = v_load(dst0 + n);
                        v_float32x4 d1 = v_load(dst1 + n);
                        d0 += b0*a00;
                        d1 += b0*a01;
                        d0 += b1*a10;
                        d1 += b1*a11;
                        d0 += b2*a20;
                        d1 += b2*a21;
                        d0 += b3*a30;
                        d1 += b3*a31;
                        v_store(dst0 + n, d0);
                        v_store(dst1 + n, d1);
                    }
                #endif

                    for( ; n < nmax; n++ )
                    {
                        float b0 = bptr0[n], b1 = bptr1[n];
                        float b2 = bptr2[n], b3 = bptr3[n];
                        float d0 = dst0[n] + alpha00*b0 + alpha10*b1 + alpha20*b2 + alpha30*b3;
                        float d1 = dst1[n] + alpha01*b0 + alpha11*b1 + alpha21*b2 + alpha31*b3;
                        dst0[n] = d0;
                        dst1[n] = d1;
                    }
                }
            }
        }

        const Mat *a_, *b_;
        Mat* c_;
        int nstripes_;
        bool useAVX;
        bool useAVX2;
        bool useAVX512;
    };

    class Col2ImInvoker : public cv::ParallelLoopBody
    {
    public:
        const float* data_col;
        const float* biasvec;
        int channels, height, width;
        int kernel_h, kernel_w;
        int pad_h, pad_w;
        int stride_h, stride_w;
        float* data_im;
        int height_col, width_col;
        int nstripes;
        bool is1x1;

        Col2ImInvoker()
            : data_col(0), biasvec(0), channels(0), height(0), width(0),
              kernel_h(0), kernel_w(0), pad_h(0), pad_w(0), stride_h(0), stride_w(0), data_im(0),
              height_col(0), width_col(0), nstripes(0), is1x1(0)
        {}

        static void run(const float* data_col,
                        int channels, int height, int width,
                        int kernel_h, int kernel_w,
                        int pad_h, int pad_w,
                        int stride_h, int stride_w,
                        int height_col, int width_col,
                        float* data_im,
                        const float* biasvec,
                        bool is1x1)
        {
            const int nstripes = getNumThreads();

            Col2ImInvoker t;
            t.data_col = data_col;
            t.data_im = data_im;
            t.channels = channels; t.height = height; t.width = width;
            t.kernel_h = kernel_h; t.kernel_w = kernel_w;
            t.pad_h = pad_h; t.pad_w = pad_w;
            t.stride_h = stride_h; t.stride_w = stride_w;
            t.height_col = height_col;
            t.width_col = width_col;
            t.nstripes = nstripes;
            t.is1x1 = is1x1;
            t.biasvec = biasvec;

            parallel_for_(Range(0, nstripes), t, nstripes);
        }

        virtual void operator ()(const Range &r) const CV_OVERRIDE
        {
            const float* data_col_ = data_col;
            float* data_im_ = data_im;
            int coeff_h = (1 - stride_h * kernel_w * height_col) * width_col;
            int coeff_w = (1 - stride_w * height_col * width_col);
            size_t total = (size_t)channels * height * width;
            size_t stripeSize = (total + nstripes - 1)/nstripes;
            size_t startIndex = r.start*stripeSize;
            size_t endIndex = std::min(r.end*stripeSize, total);
            int w = (int)(startIndex % width + pad_w);
            int h = (int)((startIndex / width) % height + pad_h);
            int c = (int)(startIndex / (width * height));
            int h_col_start = (h < kernel_h) ? 0 : (h - kernel_h) / stride_h + 1;
            int h_col_end = std::min(h / stride_h + 1, height_col);
            int plane_size_col = height_col * width_col;
            int offset = (c * kernel_h * kernel_w + h * kernel_w + w) * plane_size_col;
            bool is1x1_ = is1x1;
            const float* biasvec_ = biasvec;

            for (size_t index = startIndex; index < endIndex; index++)
            {
                // compute the start and end of the output
                int w_col_start = (w < kernel_w) ? 0 : (w - kernel_w) / stride_w + 1;
                int w_col_end = std::min(w / stride_w + 1, width_col);
                float val;

                if( is1x1_ )
                    val = data_im_[index];
                else
                {
                    val = 0.f;
                    for (int h_col = h_col_start; h_col < h_col_end; ++h_col) {
                        for (int w_col = w_col_start; w_col < w_col_end; ++w_col) {
                            val += data_col_[offset + h_col * coeff_h + w_col * coeff_w];
                        }
                    }
                }
                data_im_[index] = val + biasvec_[c];

                offset += plane_size_col;
                if( ++w >= width + pad_w )
                {
                    w = (int)((index + 1)% width + pad_w);
                    h = (int)(((index + 1) / width) % height + pad_h);
                    c = (int)((index + 1) / (width * height));
                    h_col_start = (h < kernel_h) ? 0 : (h - kernel_h) / stride_h + 1;
                    h_col_end = std::min(h / stride_h + 1, height_col);
                    offset = (c * kernel_h * kernel_w + h * kernel_w + w) * plane_size_col;
                }
            }
        }
    };

#ifdef HAVE_OPENCL
    bool forward_ocl(InputArrayOfArrays inputs_, OutputArrayOfArrays outputs_, OutputArrayOfArrays internals_)
    {
        std::vector<UMat> inputs;
        std::vector<UMat> outputs;
        std::vector<UMat> internals;

        if (inputs_.depth() == CV_16S)
            return false;

        inputs_.getUMatVector(inputs);
        outputs_.getUMatVector(outputs);
        internals_.getUMatVector(internals);

        int outCn = numOutput;
        int inpCn = inputs[0].size[1];

        if (is1x1())
            return false;

        if (umat_weights.empty())
        {
            if (fusedWeights)
                weightsMat.copyTo(umat_weights);
            else
                transpose(blobs[0].reshape(1, inpCn), umat_weights);

            if (fusedBias)
                biasesMat.copyTo(umat_biases);
            else
            {
                if (hasBias())
                    blobs[1].reshape(1, outCn).copyTo(umat_biases);
                else
                    umat_biases = UMat::zeros(outCn, 1, CV_32F);
            }
        }

        String buildopt = format("-DT=%s ", ocl::typeToStr(inputs[0].type()));
        buildopt += format("-DPAD_H=%d -DPAD_W=%d -DKERNEL_H=%d -DKERNEL_W=%d -DSTRIDE_H=%d -DSTRIDE_W=%d ",
                           pad.height, pad.width, kernel.height, kernel.width, stride.height, stride.width);

        for (size_t ii = 0; ii < outputs.size(); ii++)
        {
            int ngroups = outCn / blobs[0].size[1];
            int inpGroupCn = inpCn / ngroups;
            int outGroupCn = blobs[0].size[1];
            const UMat& inp = inputs[ii];
            UMat& out = outputs[ii];
            int numImg = inp.size[0];
            int inpH = inp.size[2], inpW = inp.size[3];
            int outH = out.size[2], outW = out.size[3];

            MatShape inpshape = shape(numImg*inpCn, inpH*inpW);
            MatShape outshape = shape(numImg*outCn, outH*outW);
            UMat convBlob = inputs[ii].reshape(1, inpshape.size(), &inpshape[0]);
            UMat decnBlob = out.reshape(1, outshape.size(), &outshape[0]);
            int rows = internals[0].rows / ngroups;

            for (int n = 0; n < numImg; n++)
            {
                for (int g = 0; g < ngroups; g++)
                {
                    UMat colMat = internals[0].rowRange(_Range(g * rows, rows));
                    UMat convMat = convBlob.rowRange(_Range((g + n * ngroups) * inpGroupCn, inpGroupCn));
                    UMat wghtMat = umat_weights.colRange(_Range(g * inpGroupCn, inpGroupCn));
                    gemm(wghtMat, convMat, 1, noArray(), 0, colMat, 0);
                }

                for (int g = 0; g < ngroups; g++)
                {
                    int total = outGroupCn * decnBlob.cols;
                    int index = 0;
                    int height_col = inpH;
                    int width_col = inpW;
                    int coeff_h = (1 - stride.height * kernel.width * height_col) * width_col;
                    int coeff_w = (1 - stride.width * height_col * width_col);

                    ocl::Kernel k("col2im", ocl::dnn::col2im_oclsrc, buildopt);
                    k.set(index++, total);
                    k.set(index++, ocl::KernelArg::PtrReadOnly(internals[0]));
                    k.set(index++, (int)(g * rows * internals[0].cols));
                    k.set(index++, outGroupCn);
                    k.set(index++, outH);
                    k.set(index++, outW);
                    k.set(index++, height_col);
                    k.set(index++, width_col);
                    k.set(index++, coeff_h);
                    k.set(index++, coeff_w);
                    k.set(index++, ocl::KernelArg::PtrReadOnly(umat_biases));
                    k.set(index++, (int)(g * outGroupCn * umat_biases.cols));
                    k.set(index++, ocl::KernelArg::PtrWriteOnly(decnBlob));
                    k.set(index++, (int)((g + n * ngroups) * outGroupCn * decnBlob.cols));

                    size_t global[] = { (size_t)total };
                    bool ret = k.run(1, global, NULL, false);
                    if (!ret)
                        return false;
                }
            }
        }

        return true;
    }
#endif

    void forward(InputArrayOfArrays inputs_arr, OutputArrayOfArrays outputs_arr, OutputArrayOfArrays internals_arr) CV_OVERRIDE
    {
        CV_TRACE_FUNCTION();
        CV_TRACE_ARG_VALUE(name, "name", name.c_str());

        CV_OCL_RUN(IS_DNN_OPENCL_TARGET(preferableTarget),
                   forward_ocl(inputs_arr, outputs_arr, internals_arr));

        if (inputs_arr.depth() == CV_16S)
        {
            forward_fallback(inputs_arr, outputs_arr, internals_arr);
            return;
        }

        std::vector<Mat> inputs, outputs, internals;
        inputs_arr.getMatVector(inputs);
        outputs_arr.getMatVector(outputs);
        internals_arr.getMatVector(internals);

        int outCn = numOutput;
        int inpCn = inputs[0].size[1];
        bool is1x1flag = is1x1();
        int nstripes = getNumThreads();

        if( weightsMat.empty() )
        {
            transpose(blobs[0].reshape(1, inpCn), weightsMat);
            biasesMat = hasBias() ? blobs[1].reshape(1, outCn) : Mat::zeros(outCn, 1, CV_32F);
        }

        for (size_t ii = 0; ii < outputs.size(); ii++)
        {
            int ngroups = outCn / blobs[0].size[1];
            int inpGroupCn = inpCn / ngroups;
            int outGroupCn = blobs[0].size[1];
            const Mat& inp = inputs[ii];
            Mat& out = outputs[ii];
            int numImg = inp.size[0];
            int inpH = inp.size[2], inpW = inp.size[3];
            int outH = out.size[2], outW = out.size[3];

            Mat convBlob = inputs[ii].reshape(1, numImg*inpCn);
            Mat decnBlob = out.reshape(1, numImg*outCn);

            for (int n = 0; n < numImg; n++)
            {
                for (int g = 0; g < ngroups; g++)
                {
                    Mat dstMat = decnBlob.rowRange(_Range((g + n * ngroups) * outGroupCn, outGroupCn));
                    Mat &colMat = is1x1flag ? dstMat : internals[0];

                    Mat convMat = convBlob.rowRange(_Range((g + n * ngroups) * inpGroupCn, inpGroupCn));
                    Mat wghtMat = weightsMat.colRange(_Range(g * inpGroupCn, inpGroupCn));
                    Mat curBiasMat = biasesMat.rowRange(_Range(g * outGroupCn, outGroupCn));

                    //gemm(wghtMat, convMat, 1, colMat, 0, colMat, 0);
                    MatMulInvoker mminvoker(wghtMat, convMat, colMat, nstripes);
                    parallel_for_(Range(0, nstripes), mminvoker, nstripes);

                    Col2ImInvoker::run(colMat.ptr<float>(), outGroupCn, outH, outW,
                                       kernel.height, kernel.width, pad.height, pad.width,
                                       stride.height, stride.width, inpH, inpW, dstMat.ptr<float>(),
                                       curBiasMat.ptr<float>(), is1x1flag);
                }
            }
        }
    }

    virtual Ptr<BackendNode> initHalide(const std::vector<Ptr<BackendWrapper> > &inputs) CV_OVERRIDE
    {
#ifdef HAVE_HALIDE
        Halide::Buffer<float> inputBuffer = halideBuffer(inputs[0]);

        int inW, inH, inC, inN;
        getCanonicalSize(inputBuffer, &inW, &inH, &inC, &inN);
        const int outGroupCn = blobs[0].size[1];
        const int group = numOutput / outGroupCn;
        const int inpGroupCn = blobs[0].size[0] / group;

        Halide::Var x("x"), y("y"), c("c"), n("n");
        Halide::Func top = (name.empty() ? Halide::Func() : Halide::Func(name));
        Halide::Func padded_input(name + "_constant_exterior");
        auto weights = wrapToHalideBuffer(blobs[0]);

        Halide::Func dilated_input("dilated_input");
        dilated_input(x, y, c, n) = 0.0f;
        Halide::RDom r1(0, inW, 0, inH);
        dilated_input(r1.x * stride.width, r1.y * stride.height, c, n) =
              inputBuffer(r1.x, r1.y, c, n);
        dilated_input.compute_root();

        Halide::Func bounded =
            Halide::BoundaryConditions::constant_exterior(dilated_input, 0,
                                                          0, (inW - 1) * stride.width + 1,
                                                          0, (inH - 1) * stride.height + 1,
                                                          0, inC, 0, inN);
        padded_input(x, y, c, n) = bounded(x, y, c, n);

        Halide::RDom r(0, kernel.width, 0, kernel.height, 0, inpGroupCn);
        Halide::Expr kx = x + pad.width - r.x;
        Halide::Expr ky = y + pad.height - r.y;
        Halide::Expr kInC = r.z;
        Halide::Expr kOutC = c;
        for (int i = 1; i < group; ++i)
        {
            kInC = select(c < outGroupCn * i, kInC, inpGroupCn * i + r.z);
            kOutC = select(c < outGroupCn * i, kOutC, c - outGroupCn * i);
        }
        Halide::Expr topExpr = sum(padded_input(kx, ky, kInC, n) *
                                   weights(r.x, r.y, kOutC, kInC));
        if (hasBias())
        {
            auto bias = wrapToHalideBuffer(blobs[1], {numOutput});
            topExpr += bias(c);
        }
        top(x, y, c, n) = topExpr;
        return Ptr<BackendNode>(new HalideBackendNode({ padded_input, top }));
#endif  // HAVE_HALIDE
        return Ptr<BackendNode>();
    }

#ifdef HAVE_INF_ENGINE
    virtual Ptr<BackendNode> initInfEngine(const std::vector<Ptr<BackendWrapper> > &) CV_OVERRIDE
    {
        InferenceEngine::Layout layout = blobs[0].dims == 5? InferenceEngine::Layout::NCDHW :
                                                             InferenceEngine::Layout::OIHW;

        auto ieWeights = wrapToInfEngineBlob(blobs[0], layout);
        if (fusedWeights)
        {
            ieWeights = InferenceEngine::make_shared_blob<float>(
                                InferenceEngine::Precision::FP32, layout,
                                ieWeights->dims());
            ieWeights->allocate();

            int inpCn = blobs[0].size[0];
            Mat newWeights = infEngineBlobToMat(ieWeights).reshape(1, inpCn);
            transpose(weightsMat, newWeights);
        }

        const int outGroupCn = blobs[0].size[1];  // Weights are in IOHW or OIDHW layout
        const int group = numOutput / outGroupCn;

        InferenceEngine::Builder::DeconvolutionLayer ieLayer(name);

        ieLayer.setKernel(kernel_size);
        ieLayer.setStrides(strides);
        ieLayer.setDilation(dilations);
        ieLayer.setPaddingsBegin(pads_begin);

        if (padMode.empty())
        {
            std::vector<size_t> paddings_end;
            for (int i = 0; i < pads_end.size(); i++) {
                paddings_end.push_back(pads_end[i] - adjust_pads[i]);
            }
            ieLayer.setPaddingsEnd(paddings_end);
        }
        else if (padMode == "SAME")
        {
            std::vector<size_t> paddings_end;
            for (int i = 0; i < pads_begin.size(); i++) {
                paddings_end.push_back(kernel_size[i] - pads_begin[i] - 1 - adjust_pads[i]);
            }
            ieLayer.setPaddingsEnd(paddings_end);
        }
        ieLayer.setGroup((size_t)group);
        ieLayer.setOutDepth((size_t)numOutput);

        InferenceEngine::Builder::Layer l = ieLayer;
        addConstantData("weights", ieWeights, l);
        if (hasBias())
            addConstantData("biases", wrapToInfEngineBlob(biasesMat, {(size_t)numOutput}, InferenceEngine::Layout::C), l);
        return Ptr<BackendNode>(new InfEngineBackendNode(l));
    }
#endif  // HAVE_INF_ENGINE

    virtual int64 getFLOPS(const std::vector<MatShape> &inputs,
                           const std::vector<MatShape> &outputs) const CV_OVERRIDE
    {
        CV_Assert(inputs.size() == outputs.size());

        float flops = 0;
        int outChannels = blobs[0].size[0];
        size_t karea = std::accumulate(kernel_size.begin(), kernel_size.end(),
                                       1, std::multiplies<size_t>());

        for (int i = 0; i < inputs.size(); i++)
        {
            flops += CV_BIG_INT(2)*outChannels*karea*total(inputs[i]);
        }

        return flops;
    }
};

Ptr<BaseConvolutionLayer> ConvolutionLayer::create(const LayerParams &params)
{
    Ptr<ConvolutionLayerImpl> l(new ConvolutionLayerImpl(params));
    return l;
}

Ptr<BaseConvolutionLayer> DeconvolutionLayer::create(const LayerParams &params)
{
    return Ptr<BaseConvolutionLayer>(new DeConvolutionLayerImpl(params));
}

}
}<|MERGE_RESOLUTION|>--- conflicted
+++ resolved
@@ -258,18 +258,16 @@
         }
         else
 #endif
-<<<<<<< HEAD
-        {
-            if (kernel_size.size() != 2)
+        {
+            if (kernel_size.size() == 3)
+                return (preferableTarget == DNN_TARGET_CPU && backendId == DNN_BACKEND_OPENCV);
+            else if (kernel_size.size() == 2)
+                return backendId == DNN_BACKEND_OPENCV ||
+                       backendId == DNN_BACKEND_HALIDE ||
+                       (backendId == DNN_BACKEND_VKCOM && haveVulkan());
+            else
                 return false;
-            return backendId == DNN_BACKEND_OPENCV ||
-                   backendId == DNN_BACKEND_HALIDE ||
-                   (backendId == DNN_BACKEND_VKCOM && haveVulkan());
-        }
-=======
-            return (kernel_size.size() == 3 && preferableTarget == DNN_TARGET_CPU && backendId == DNN_BACKEND_OPENCV) ||
-                   (kernel_size.size() == 2 && (backendId == DNN_BACKEND_OPENCV || backendId == DNN_BACKEND_HALIDE));
->>>>>>> 054c7962
+        }
     }
 
     bool getMemoryShapes(const std::vector<MatShape> &inputs,
