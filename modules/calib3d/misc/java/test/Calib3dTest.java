--- conflicted
+++ resolved
@@ -693,7 +693,6 @@
         assertMatEqual(truth_tvec, tvecs.get(0), 1000 * EPS);
     }
 
-<<<<<<< HEAD
     public void testGetDefaultNewCameraMatrixMat() {
         Mat mtx = Calib3d.getDefaultNewCameraMatrix(gray0);
 
@@ -818,7 +817,8 @@
             //Log.d("UndistortPoints", "s="+src.get(i)+", d="+dst.get(i));
             assertTrue(src.toList().get(i).equals(dst.toList().get(i)));
         }
-=======
+    }
+
     public void testEstimateNewCameraMatrixForUndistortRectify() {
         Mat K = new Mat().eye(3, 3, CvType.CV_64FC1);
         Mat K_new = new Mat().eye(3, 3, CvType.CV_64FC1);
@@ -844,6 +844,6 @@
                     new Mat().eye(3, 3, CvType.CV_64F), K_new, 0.0, new Size(1920,1080));
 
         assertMatEqual(K_new, K_new_truth, EPS);
->>>>>>> 6856cc72
-    }
+    }
+
 }