--- conflicted
+++ resolved
@@ -4602,9 +4602,6 @@
         return u;
     }
 
-<<<<<<< HEAD
-    void getBestFlags(const Context& ctx, AccessFlag /*flags*/, UMatUsageFlags usageFlags, int& createFlags, UMatData::MemoryFlag& flags0) const
-=======
     static bool isOpenCLMapForced()  // force clEnqueueMapBuffer / clEnqueueUnmapMemObject OpenCL API
     {
         static bool value = cv::utils::getConfigurationParameterBool("OPENCV_OPENCL_BUFFER_FORCE_MAPPING", false);
@@ -4616,18 +4613,13 @@
         return value;
     }
 
-    void getBestFlags(const Context& ctx, int /*flags*/, UMatUsageFlags usageFlags, int& createFlags, int& flags0) const
->>>>>>> 6216bf92
+    void getBestFlags(const Context& ctx, AccessFlag /*flags*/, UMatUsageFlags usageFlags, int& createFlags, UMatData::MemoryFlag& flags0) const
     {
         const Device& dev = ctx.device(0);
         createFlags = 0;
         if ((usageFlags & USAGE_ALLOCATE_HOST_MEMORY) != 0)
             createFlags |= CL_MEM_ALLOC_HOST_PTR;
 
-<<<<<<< HEAD
-        if( dev.hostUnifiedMemory() )
-            flags0 = static_cast<UMatData::MemoryFlag>(0);
-=======
         if (!isOpenCLCopyingForced() &&
             (isOpenCLMapForced() ||
                 (dev.hostUnifiedMemory()
@@ -4637,8 +4629,7 @@
                 )
             )
         )
-            flags0 = 0;
->>>>>>> 6216bf92
+            flags0 = static_cast<UMatData::MemoryFlag>(0);
         else
             flags0 = UMatData::COPY_ON_MAP;
     }
