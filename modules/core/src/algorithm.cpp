/*M///////////////////////////////////////////////////////////////////////////////////////
//
//  IMPORTANT: READ BEFORE DOWNLOADING, COPYING, INSTALLING OR USING.
//
//  By downloading, copying, installing or using the software you agree to this license.
//  If you do not agree to this license, do not download, install,
//  copy or use the software.
//
//
//                           License Agreement
//                For Open Source Computer Vision Library
//
// Copyright (C) 2000-2008, Intel Corporation, all rights reserved.
// Copyright (C) 2009-2011, Willow Garage Inc., all rights reserved.
// Third party copyrights are property of their respective owners.
//
// Redistribution and use in source and binary forms, with or without modification,
// are permitted provided that the following conditions are met:
//
//   * Redistribution's of source code must retain the above copyright notice,
//     this list of conditions and the following disclaimer.
//
//   * Redistribution's in binary form must reproduce the above copyright notice,
//     this list of conditions and the following disclaimer in the documentation
//     and/or other materials provided with the distribution.
//
//   * The name of the copyright holders may not be used to endorse or promote products
//     derived from this software without specific prior written permission.
//
// This software is provided by the copyright holders and contributors "as is" and
// any express or implied warranties, including, but not limited to, the implied
// warranties of merchantability and fitness for a particular purpose are disclaimed.
// In no event shall the Intel Corporation or contributors be liable for any direct,
// indirect, incidental, special, exemplary, or consequential damages
// (including, but not limited to, procurement of substitute goods or services;
// loss of use, data, or profits; or business interruption) however caused
// and on any theory of liability, whether in contract, strict liability,
// or tort (including negligence or otherwise) arising in any way out of
// the use of this software, even if advised of the possibility of such damage.
//
//M*/

#include "precomp.hpp"

namespace cv
{

using std::pair;

template<typename _KeyTp, typename _ValueTp> struct sorted_vector
{
    sorted_vector() {}
    void clear() { vec.clear(); }
    size_t size() const { return vec.size(); }
    _ValueTp& operator [](size_t idx) { return vec[idx]; }
    const _ValueTp& operator [](size_t idx) const { return vec[idx]; }

    void add(const _KeyTp& k, const _ValueTp& val)
    {
        pair<_KeyTp, _ValueTp> p(k, val);
        vec.push_back(p);
        size_t i = vec.size()-1;
        for( ; i > 0 && vec[i].first < vec[i-1].first; i-- )
            std::swap(vec[i-1], vec[i]);
        CV_Assert( i == 0 || vec[i].first != vec[i-1].first );
    }

    bool find(const _KeyTp& key, _ValueTp& value) const
    {
        size_t a = 0, b = vec.size();
        while( b > a )
        {
            size_t c = (a + b)/2;
            if( vec[c].first < key )
                a = c+1;
            else
                b = c;
        }

        if( a < vec.size() && vec[a].first == key )
        {
            value = vec[a].second;
            return true;
        }
        return false;
    }

    void get_keys(vector<_KeyTp>& keys) const
    {
        size_t i = 0, n = vec.size();
        keys.resize(n);

        for( i = 0; i < n; i++ )
            keys[i] = vec[i].first;
    }

    vector<pair<_KeyTp, _ValueTp> > vec;
};


template<typename _ValueTp> inline const _ValueTp* findstr(const sorted_vector<string, _ValueTp>& vec,
                                                           const char* key)
{
    if( !key )
        return 0;

    size_t a = 0, b = vec.vec.size();
    while( b > a )
    {
        size_t c = (a + b)/2;
        if( strcmp(vec.vec[c].first.c_str(), key) < 0 )
            a = c+1;
        else
            b = c;
    }

    if( ( a < vec.vec.size() ) && ( strcmp(vec.vec[a].first.c_str(), key) == 0 ))
        return &vec.vec[a].second;
    return 0;
}


Param::Param()
{
    type = 0;
    offset = 0;
    readonly = false;
    getter = 0;
    setter = 0;
}


Param::Param(int _type, bool _readonly, int _offset,
             Algorithm::Getter _getter, Algorithm::Setter _setter,
             const string& _help)
{
    type = _type;
    readonly = _readonly;
    offset = _offset;
    getter = _getter;
    setter = _setter;
    help = _help;
}

struct CV_EXPORTS AlgorithmInfoData
{
    sorted_vector<string, Param> params;
    string _name;
};


static sorted_vector<string, Algorithm::Constructor>& alglist()
{
    static sorted_vector<string, Algorithm::Constructor> alglist_var;
    return alglist_var;
}

void Algorithm::getList(vector<string>& algorithms)
{
    alglist().get_keys(algorithms);
}

Ptr<Algorithm> Algorithm::_create(const string& name)
{
    Algorithm::Constructor c = 0;
    if( !alglist().find(name, c) )
        return Ptr<Algorithm>();
    return c();
}

Algorithm::Algorithm()
{
}

Algorithm::~Algorithm()
{
}

string Algorithm::name() const
{
    return info()->name();
}

void Algorithm::set(const string& parameter, int value)
{
    info()->set(this, parameter.c_str(), ParamType<int>::type, &value);
}

void Algorithm::set(const string& parameter, double value)
{
    info()->set(this, parameter.c_str(), ParamType<double>::type, &value);
}

void Algorithm::set(const string& parameter, bool value)
{
    info()->set(this, parameter.c_str(), ParamType<bool>::type, &value);
}

void Algorithm::set(const string& parameter, const string& value)
{
    info()->set(this, parameter.c_str(), ParamType<string>::type, &value);
}

void Algorithm::set(const string& parameter, const Mat& value)
{
    info()->set(this, parameter.c_str(), ParamType<Mat>::type, &value);
}

void Algorithm::set(const string& parameter, const vector<Mat>& value)
{
    info()->set(this, parameter.c_str(), ParamType<vector<Mat> >::type, &value);
}

void Algorithm::set(const string& parameter, const Ptr<Algorithm>& value)
{
    info()->set(this, parameter.c_str(), ParamType<Algorithm>::type, &value);
}

void Algorithm::set(const char* parameter, int value)
{
    info()->set(this, parameter, ParamType<int>::type, &value);
}

void Algorithm::set(const char* parameter, double value)
{
    info()->set(this, parameter, ParamType<double>::type, &value);
}

void Algorithm::set(const char* parameter, bool value)
{
    info()->set(this, parameter, ParamType<bool>::type, &value);
}

void Algorithm::set(const char* parameter, const string& value)
{
    info()->set(this, parameter, ParamType<string>::type, &value);
}

void Algorithm::set(const char* parameter, const Mat& value)
{
    info()->set(this, parameter, ParamType<Mat>::type, &value);
}

void Algorithm::set(const char* parameter, const vector<Mat>& value)
{
    info()->set(this, parameter, ParamType<vector<Mat> >::type, &value);
}

void Algorithm::set(const char* parameter, const Ptr<Algorithm>& value)
{
    info()->set(this, parameter, ParamType<Algorithm>::type, &value);
}


void Algorithm::setInt(const string& parameter, int value)
{
    info()->set(this, parameter.c_str(), ParamType<int>::type, &value);
}

void Algorithm::setDouble(const string& parameter, double value)
{
    info()->set(this, parameter.c_str(), ParamType<double>::type, &value);
}

void Algorithm::setBool(const string& parameter, bool value)
{
    info()->set(this, parameter.c_str(), ParamType<bool>::type, &value);
}

void Algorithm::setString(const string& parameter, const string& value)
{
    info()->set(this, parameter.c_str(), ParamType<string>::type, &value);
}

void Algorithm::setMat(const string& parameter, const Mat& value)
{
    info()->set(this, parameter.c_str(), ParamType<Mat>::type, &value);
}

void Algorithm::setMatVector(const string& parameter, const vector<Mat>& value)
{
    info()->set(this, parameter.c_str(), ParamType<vector<Mat> >::type, &value);
}

void Algorithm::setAlgorithm(const string& parameter, const Ptr<Algorithm>& value)
{
    info()->set(this, parameter.c_str(), ParamType<Algorithm>::type, &value);
}

void Algorithm::setInt(const char* parameter, int value)
{
    info()->set(this, parameter, ParamType<int>::type, &value);
}

void Algorithm::setDouble(const char* parameter, double value)
{
    info()->set(this, parameter, ParamType<double>::type, &value);
}

void Algorithm::setBool(const char* parameter, bool value)
{
    info()->set(this, parameter, ParamType<bool>::type, &value);
}

void Algorithm::setString(const char* parameter, const string& value)
{
    info()->set(this, parameter, ParamType<string>::type, &value);
}

void Algorithm::setMat(const char* parameter, const Mat& value)
{
    info()->set(this, parameter, ParamType<Mat>::type, &value);
}

void Algorithm::setMatVector(const char* parameter, const vector<Mat>& value)
{
    info()->set(this, parameter, ParamType<vector<Mat> >::type, &value);
}

void Algorithm::setAlgorithm(const char* parameter, const Ptr<Algorithm>& value)
{
    info()->set(this, parameter, ParamType<Algorithm>::type, &value);
}



int Algorithm::getInt(const string& parameter) const
{
    return get<int>(parameter);
}

double Algorithm::getDouble(const string& parameter) const
{
    return get<double>(parameter);
}

bool Algorithm::getBool(const string& parameter) const
{
    return get<bool>(parameter);
}

string Algorithm::getString(const string& parameter) const
{
    return get<string>(parameter);
}

Mat Algorithm::getMat(const string& parameter) const
{
    return get<Mat>(parameter);
}

vector<Mat> Algorithm::getMatVector(const string& parameter) const
{
    return get<vector<Mat> >(parameter);
}

Ptr<Algorithm> Algorithm::getAlgorithm(const string& parameter) const
{
    return get<Algorithm>(parameter);
}

string Algorithm::paramHelp(const string& parameter) const
{
    return info()->paramHelp(parameter.c_str());
}

int Algorithm::paramType(const string& parameter) const
{
    return info()->paramType(parameter.c_str());
}

int Algorithm::paramType(const char* parameter) const
{
    return info()->paramType(parameter);
}

void Algorithm::getParams(vector<string>& names) const
{
    info()->getParams(names);
}

void Algorithm::write(FileStorage& fs) const
{
    info()->write(this, fs);
}

void Algorithm::read(const FileNode& fn)
{
    info()->read(this, fn);
}


AlgorithmInfo::AlgorithmInfo(const string& _name, Algorithm::Constructor create)
{
    data = new AlgorithmInfoData;
    data->_name = _name;
    if (!alglist().find(_name, create))
        alglist().add(_name, create);
}

AlgorithmInfo::~AlgorithmInfo()
{
    delete data;
}

void AlgorithmInfo::write(const Algorithm* algo, FileStorage& fs) const
{
    size_t i = 0, nparams = data->params.vec.size();
    cv::write(fs, "name", algo->name());
    for( i = 0; i < nparams; i++ )
    {
        const Param& p = data->params.vec[i].second;
        const string& pname = data->params.vec[i].first;
        if( p.type == Param::INT )
            cv::write(fs, pname, algo->get<int>(pname));
        else if( p.type == Param::BOOLEAN )
            cv::write(fs, pname, (int)algo->get<bool>(pname));
        else if( p.type == Param::REAL )
            cv::write(fs, pname, algo->get<double>(pname));
        else if( p.type == Param::STRING )
            cv::write(fs, pname, algo->get<string>(pname));
        else if( p.type == Param::MAT )
            cv::write(fs, pname, algo->get<Mat>(pname));
        else if( p.type == Param::MAT_VECTOR )
            cv::write(fs, pname, algo->get<vector<Mat> >(pname));
        else if( p.type == Param::ALGORITHM )
        {
            WriteStructContext ws(fs, pname, CV_NODE_MAP);
            Ptr<Algorithm> nestedAlgo = algo->get<Algorithm>(pname);
            nestedAlgo->write(fs);
        }
        else
            CV_Error( CV_StsUnsupportedFormat, "unknown/unsupported parameter type");
    }
}

void AlgorithmInfo::read(Algorithm* algo, const FileNode& fn) const
{
    size_t i = 0, nparams = data->params.vec.size();
    AlgorithmInfo* info = algo->info();

    for( i = 0; i < nparams; i++ )
    {
        const Param& p = data->params.vec[i].second;
        const string& pname = data->params.vec[i].first;
        const FileNode n = fn[pname];
        if( n.empty() )
            continue;
        if( p.type == Param::INT )
        {
            int val = (int)n;
            info->set(algo, pname.c_str(), p.type, &val, true);
        }
        else if( p.type == Param::BOOLEAN )
        {
            bool val = (int)n != 0;
            info->set(algo, pname.c_str(), p.type, &val, true);
        }
        else if( p.type == Param::REAL )
        {
            double val = (double)n;
            info->set(algo, pname.c_str(), p.type, &val, true);
        }
        else if( p.type == Param::STRING )
        {
            string val = (string)n;
            info->set(algo, pname.c_str(), p.type, &val, true);
        }
        else if( p.type == Param::MAT )
        {
            Mat m;
            cv::read(n, m);
            info->set(algo, pname.c_str(), p.type, &m, true);
        }
        else if( p.type == Param::MAT_VECTOR )
        {
            vector<Mat> mv;
            cv::read(n, mv);
            info->set(algo, pname.c_str(), p.type, &mv, true);
        }
        else if( p.type == Param::ALGORITHM )
        {
            Ptr<Algorithm> nestedAlgo = Algorithm::_create((string)n["name"]);
            CV_Assert( !nestedAlgo.empty() );
            nestedAlgo->read(n);
            info->set(algo, pname.c_str(), p.type, &nestedAlgo, true);
        }
        else
            CV_Error( CV_StsUnsupportedFormat, "unknown/unsupported parameter type");
    }
}

string AlgorithmInfo::name() const
{
    return data->_name;
}

union GetSetParam
{
    int (Algorithm::*get_int)() const;
    bool (Algorithm::*get_bool)() const;
    double (Algorithm::*get_double)() const;
    string (Algorithm::*get_string)() const;
    Mat (Algorithm::*get_mat)() const;
    vector<Mat> (Algorithm::*get_mat_vector)() const;
    Ptr<Algorithm> (Algorithm::*get_algo)() const;

    void (Algorithm::*set_int)(int);
    void (Algorithm::*set_bool)(bool);
    void (Algorithm::*set_double)(double);
    void (Algorithm::*set_string)(const string&);
    void (Algorithm::*set_mat)(const Mat&);
    void (Algorithm::*set_mat_vector)(const vector<Mat>&);
    void (Algorithm::*set_algo)(const Ptr<Algorithm>&);
};

static string getNameOfType(int argType);

static string getNameOfType(int argType)
{
    switch(argType)
    {
        case Param::INT: return "integer";
        case Param::SHORT: return "short";
        case Param::BOOLEAN: return "boolean";
        case Param::REAL: return "double";
        case Param::STRING: return "string";
        case Param::MAT: return "cv::Mat";
        case Param::MAT_VECTOR: return "std::vector<cv::Mat>";
        case Param::ALGORITHM: return "algorithm";
        default: CV_Error(CV_StsBadArg, "Wrong argument type");
    }
    return "";
}
static string getErrorMessageForWrongArgumentInSetter(string algoName, string paramName, int paramType, int argType);
static string getErrorMessageForWrongArgumentInSetter(string algoName, string paramName, int paramType, int argType)
{
    string message = string("Argument error: the setter")
        + " method was called for the parameter '" + paramName + "' of the algorithm '" + algoName
        +"', the parameter has " + getNameOfType(paramType) + " type, ";

    if (paramType == Param::INT || paramType == Param::BOOLEAN || paramType == Param::REAL)
    {
        message += "so it should be set by integer, boolean, or double value, ";
    }
    else if (paramType == Param::SHORT)
    {
        message += "so it should be set by integer value, ";
    }
    message += "but the setter was called with " + getNameOfType(argType) + " value";

    return message;
}

static string getErrorMessageForWrongArgumentInGetter(string algoName, string paramName, int paramType, int argType);
static string getErrorMessageForWrongArgumentInGetter(string algoName, string paramName, int paramType, int argType)
{
    string message = string("Argument error: the getter")
        + " method was called for the parameter '" + paramName + "' of the algorithm '" + algoName
        +"', the parameter has " + getNameOfType(paramType) + " type, ";

    if (paramType == Param::BOOLEAN)
    {
        message += "so it should be get as integer, boolean, or double value, ";
    }
    else if (paramType == Param::INT)
    {
        message += "so it should be get as integer or double value, ";
    }
    else if (paramType == Param::SHORT)
    {
        message += "so it should be get as integer value, ";
    }
    message += "but the getter was called to get a " + getNameOfType(argType) + " value";

    return message;
}

void AlgorithmInfo::set(Algorithm* algo, const char* parameter, int argType, const void* value, bool force) const
{
    const Param* p = findstr(data->params, parameter);

    if( !p )
        CV_Error_( CV_StsBadArg, ("No parameter '%s' is found", parameter ? parameter : "<NULL>") );

    if( !force && p->readonly )
        CV_Error_( CV_StsError, ("Parameter '%s' is readonly", parameter));

    GetSetParam f;
    f.set_int = p->setter;

    if( argType == Param::INT || argType == Param::BOOLEAN || argType == Param::REAL )
    {
<<<<<<< HEAD
        CV_Assert( p->type == Param::INT || p->type == Param::REAL || p->type == Param::BOOLEAN );
=======
        if ( !( p->type == Param::INT || p->type == Param::REAL || p->type == Param::BOOLEAN || (p->type == Param::SHORT && argType == Param::INT)) )
        {
            string message = getErrorMessageForWrongArgumentInSetter(algo->name(), parameter, p->type, argType);
            CV_Error(CV_StsBadArg, message);
        }
>>>>>>> bbb2d27a

        if( p->type == Param::INT )
        {
            int val = argType == Param::INT ? *(const int*)value :
                argType == Param::BOOLEAN ? (int)*(const bool*)value :
                saturate_cast<int>(*(const double*)value);
            if( p->setter )
                (algo->*f.set_int)(val);
            else
                *(int*)((uchar*)algo + p->offset) = val;
        }
        else if( p->type == Param::BOOLEAN )
        {
            bool val = argType == Param::INT ? *(const int*)value != 0 :
                    argType == Param::BOOLEAN ? *(const bool*)value :
                    *(const double*)value != 0;
            if( p->setter )
                (algo->*f.set_bool)(val);
            else
                *(bool*)((uchar*)algo + p->offset) = val;
        }
        else
        {
            double val = argType == Param::INT ? (double)*(const int*)value :
                         argType == Param::BOOLEAN ? (double)*(const bool*)value :
                        *(const double*)value;
            if( p->setter )
                (algo->*f.set_double)(val);
            else
                *(double*)((uchar*)algo + p->offset) = val;
        }
    }
    else if( argType == Param::STRING )
    {
        if( p->type != Param::STRING )
        {
            string message = getErrorMessageForWrongArgumentInSetter(algo->name(), parameter, p->type, argType);
            CV_Error(CV_StsBadArg, message);
        }

        const string& val = *(const string*)value;
        if( p->setter )
            (algo->*f.set_string)(val);
        else
            *(string*)((uchar*)algo + p->offset) = val;
    }
    else if( argType == Param::MAT )
    {
        if( p->type != Param::MAT )
        {
            string message = getErrorMessageForWrongArgumentInSetter(algo->name(), parameter, p->type, argType);
            CV_Error(CV_StsBadArg, message);
        }

        const Mat& val = *(const Mat*)value;
        if( p->setter )
            (algo->*f.set_mat)(val);
        else
            *(Mat*)((uchar*)algo + p->offset) = val;
    }
    else if( argType == Param::MAT_VECTOR )
    {
        if( p->type != Param::MAT_VECTOR )
        {
            string message = getErrorMessageForWrongArgumentInSetter(algo->name(), parameter, p->type, argType);
            CV_Error(CV_StsBadArg, message);
        }

        const vector<Mat>& val = *(const vector<Mat>*)value;
        if( p->setter )
            (algo->*f.set_mat_vector)(val);
        else
            *(vector<Mat>*)((uchar*)algo + p->offset) = val;
    }
    else if( argType == Param::ALGORITHM )
    {
        if( p->type != Param::ALGORITHM )
        {
            string message = getErrorMessageForWrongArgumentInSetter(algo->name(), parameter, p->type, argType);
            CV_Error(CV_StsBadArg, message);
        }

        const Ptr<Algorithm>& val = *(const Ptr<Algorithm>*)value;
        if( p->setter )
            (algo->*f.set_algo)(val);
        else
            *(Ptr<Algorithm>*)((uchar*)algo + p->offset) = val;
    }
    else
        CV_Error(CV_StsBadArg, "Unknown/unsupported parameter type");
}

void AlgorithmInfo::get(const Algorithm* algo, const char* parameter, int argType, void* value) const
{
    const Param* p = findstr(data->params, parameter);
    if( !p )
        CV_Error_( CV_StsBadArg, ("No parameter '%s' is found", parameter ? parameter : "<NULL>") );

    GetSetParam f;
    f.get_int = p->getter;

    if( argType == Param::INT || argType == Param::BOOLEAN || argType == Param::REAL )
    {
        if( p->type == Param::INT )
        {
            if (!( argType == Param::INT || argType == Param::REAL ))
            {
                string message = getErrorMessageForWrongArgumentInGetter(algo->name(), parameter, p->type, argType);
                CV_Error(CV_StsBadArg, message);
            }
            int val = p->getter ? (algo->*f.get_int)() : *(int*)((uchar*)algo + p->offset);

            if( argType == Param::INT )
                *(int*)value = val;
            else
                *(double*)value = val;
        }
<<<<<<< HEAD
=======
        else if( p->type == Param::SHORT )
        {
            if( argType != Param::INT )
            {
                string message = getErrorMessageForWrongArgumentInGetter(algo->name(), parameter, p->type, argType);
                CV_Error(CV_StsBadArg, message);
            }
            int val = p->getter ? (algo->*f.get_int)() : *(short*)((uchar*)algo + p->offset);

            *(int*)value = val;
        }
>>>>>>> bbb2d27a
        else if( p->type == Param::BOOLEAN )
        {
            if (!( argType == Param::INT || argType == Param::BOOLEAN || argType == Param::REAL ))
            {
                string message = getErrorMessageForWrongArgumentInGetter(algo->name(), parameter, p->type, argType);
                CV_Error(CV_StsBadArg, message);
            }
            bool val = p->getter ? (algo->*f.get_bool)() : *(bool*)((uchar*)algo + p->offset);

            if( argType == Param::INT )
                *(int*)value = (int)val;
            else if( argType == Param::BOOLEAN )
                *(bool*)value = val;
            else
                *(double*)value = (int)val;
        }
        else
        {
            if( argType != Param::REAL )
            {
                string message = getErrorMessageForWrongArgumentInGetter(algo->name(), parameter, p->type, argType);
                CV_Error(CV_StsBadArg, message);
            }
            double val = p->getter ? (algo->*f.get_double)() : *(double*)((uchar*)algo + p->offset);

            *(double*)value = val;
        }
    }
    else if( argType == Param::STRING )
    {
        if( p->type != Param::STRING )
        {
            string message = getErrorMessageForWrongArgumentInGetter(algo->name(), parameter, p->type, argType);
            CV_Error(CV_StsBadArg, message);
        }

        *(string*)value = p->getter ? (algo->*f.get_string)() :
            *(string*)((uchar*)algo + p->offset);
    }
    else if( argType == Param::MAT )
    {
        if( p->type != Param::MAT )
        {
            string message = getErrorMessageForWrongArgumentInGetter(algo->name(), parameter, p->type, argType);
            CV_Error(CV_StsBadArg, message);
        }

        *(Mat*)value = p->getter ? (algo->*f.get_mat)() :
            *(Mat*)((uchar*)algo + p->offset);
    }
    else if( argType == Param::MAT_VECTOR )
    {
        if( p->type != Param::MAT_VECTOR )
        {
            string message = getErrorMessageForWrongArgumentInGetter(algo->name(), parameter, p->type, argType);
            CV_Error(CV_StsBadArg, message);
        }

        *(vector<Mat>*)value = p->getter ? (algo->*f.get_mat_vector)() :
        *(vector<Mat>*)((uchar*)algo + p->offset);
    }
    else if( argType == Param::ALGORITHM )
    {
        if( p->type != Param::ALGORITHM )
        {
            string message = getErrorMessageForWrongArgumentInGetter(algo->name(), parameter, p->type, argType);
            CV_Error(CV_StsBadArg, message);
        }

        *(Ptr<Algorithm>*)value = p->getter ? (algo->*f.get_algo)() :
            *(Ptr<Algorithm>*)((uchar*)algo + p->offset);
    }
    else
        CV_Error(CV_StsBadArg, "Unknown/unsupported parameter type");
}


int AlgorithmInfo::paramType(const char* parameter) const
{
    const Param* p = findstr(data->params, parameter);
    if( !p )
        CV_Error_( CV_StsBadArg, ("No parameter '%s' is found", parameter ? parameter : "<NULL>") );
    return p->type;
}


string AlgorithmInfo::paramHelp(const char* parameter) const
{
    const Param* p = findstr(data->params, parameter);
    if( !p )
        CV_Error_( CV_StsBadArg, ("No parameter '%s' is found", parameter ? parameter : "<NULL>") );
    return p->help;
}


void AlgorithmInfo::getParams(vector<string>& names) const
{
    data->params.get_keys(names);
}


void AlgorithmInfo::addParam_(Algorithm& algo, const char* parameter, int argType,
                              void* value, bool readOnly,
                              Algorithm::Getter getter, Algorithm::Setter setter,
                              const string& help)
{
    CV_Assert( argType == Param::INT || argType == Param::BOOLEAN ||
               argType == Param::REAL || argType == Param::STRING ||
               argType == Param::MAT || argType == Param::MAT_VECTOR ||
               argType == Param::ALGORITHM );
    data->params.add(string(parameter), Param(argType, readOnly,
                     (int)((size_t)value - (size_t)(void*)&algo),
                     getter, setter, help));
}


void AlgorithmInfo::addParam(Algorithm& algo, const char* parameter,
                             int& value, bool readOnly,
                             int (Algorithm::*getter)(),
                             void (Algorithm::*setter)(int),
                             const string& help)
{
    addParam_(algo, parameter, ParamType<int>::type, &value, readOnly,
              (Algorithm::Getter)getter, (Algorithm::Setter)setter, help);
}

void AlgorithmInfo::addParam(Algorithm& algo, const char* parameter,
                             bool& value, bool readOnly,
                             int (Algorithm::*getter)(),
                             void (Algorithm::*setter)(int),
                             const string& help)
{
    addParam_(algo, parameter, ParamType<bool>::type, &value, readOnly,
              (Algorithm::Getter)getter, (Algorithm::Setter)setter, help);
}

void AlgorithmInfo::addParam(Algorithm& algo, const char* parameter,
                             double& value, bool readOnly,
                             double (Algorithm::*getter)(),
                             void (Algorithm::*setter)(double),
                             const string& help)
{
    addParam_(algo, parameter, ParamType<double>::type, &value, readOnly,
              (Algorithm::Getter)getter, (Algorithm::Setter)setter, help);
}

void AlgorithmInfo::addParam(Algorithm& algo, const char* parameter,
                             string& value, bool readOnly,
                             string (Algorithm::*getter)(),
                             void (Algorithm::*setter)(const string&),
                             const string& help)
{
    addParam_(algo, parameter, ParamType<string>::type, &value, readOnly,
              (Algorithm::Getter)getter, (Algorithm::Setter)setter, help);
}

void AlgorithmInfo::addParam(Algorithm& algo, const char* parameter,
                             Mat& value, bool readOnly,
                             Mat (Algorithm::*getter)(),
                             void (Algorithm::*setter)(const Mat&),
                             const string& help)
{
    addParam_(algo, parameter, ParamType<Mat>::type, &value, readOnly,
              (Algorithm::Getter)getter, (Algorithm::Setter)setter, help);
}

void AlgorithmInfo::addParam(Algorithm& algo, const char* parameter,
                             vector<Mat>& value, bool readOnly,
                             vector<Mat> (Algorithm::*getter)(),
                             void (Algorithm::*setter)(const vector<Mat>&),
                             const string& help)
{
    addParam_(algo, parameter, ParamType<vector<Mat> >::type, &value, readOnly,
              (Algorithm::Getter)getter, (Algorithm::Setter)setter, help);
}

void AlgorithmInfo::addParam(Algorithm& algo, const char* parameter,
                             Ptr<Algorithm>& value, bool readOnly,
                             Ptr<Algorithm> (Algorithm::*getter)(),
                             void (Algorithm::*setter)(const Ptr<Algorithm>&),
                             const string& help)
{
    addParam_(algo, parameter, ParamType<Algorithm>::type, &value, readOnly,
              (Algorithm::Getter)getter, (Algorithm::Setter)setter, help);
}

}

/* End of file. */<|MERGE_RESOLUTION|>--- conflicted
+++ resolved
@@ -521,7 +521,6 @@
     switch(argType)
     {
         case Param::INT: return "integer";
-        case Param::SHORT: return "short";
         case Param::BOOLEAN: return "boolean";
         case Param::REAL: return "double";
         case Param::STRING: return "string";
@@ -543,10 +542,6 @@
     {
         message += "so it should be set by integer, boolean, or double value, ";
     }
-    else if (paramType == Param::SHORT)
-    {
-        message += "so it should be set by integer value, ";
-    }
     message += "but the setter was called with " + getNameOfType(argType) + " value";
 
     return message;
@@ -567,10 +562,6 @@
     {
         message += "so it should be get as integer or double value, ";
     }
-    else if (paramType == Param::SHORT)
-    {
-        message += "so it should be get as integer value, ";
-    }
     message += "but the getter was called to get a " + getNameOfType(argType) + " value";
 
     return message;
@@ -591,15 +582,11 @@
 
     if( argType == Param::INT || argType == Param::BOOLEAN || argType == Param::REAL )
     {
-<<<<<<< HEAD
-        CV_Assert( p->type == Param::INT || p->type == Param::REAL || p->type == Param::BOOLEAN );
-=======
-        if ( !( p->type == Param::INT || p->type == Param::REAL || p->type == Param::BOOLEAN || (p->type == Param::SHORT && argType == Param::INT)) )
+        if ( !( p->type == Param::INT || p->type == Param::REAL || p->type == Param::BOOLEAN) )
         {
             string message = getErrorMessageForWrongArgumentInSetter(algo->name(), parameter, p->type, argType);
             CV_Error(CV_StsBadArg, message);
         }
->>>>>>> bbb2d27a
 
         if( p->type == Param::INT )
         {
@@ -717,20 +704,6 @@
             else
                 *(double*)value = val;
         }
-<<<<<<< HEAD
-=======
-        else if( p->type == Param::SHORT )
-        {
-            if( argType != Param::INT )
-            {
-                string message = getErrorMessageForWrongArgumentInGetter(algo->name(), parameter, p->type, argType);
-                CV_Error(CV_StsBadArg, message);
-            }
-            int val = p->getter ? (algo->*f.get_int)() : *(short*)((uchar*)algo + p->offset);
-
-            *(int*)value = val;
-        }
->>>>>>> bbb2d27a
         else if( p->type == Param::BOOLEAN )
         {
             if (!( argType == Param::INT || argType == Param::BOOLEAN || argType == Param::REAL ))
