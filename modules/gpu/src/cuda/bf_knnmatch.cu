/*M///////////////////////////////////////////////////////////////////////////////////////
//
//  IMPORTANT: READ BEFORE DOWNLOADING, COPYING, INSTALLING OR USING.
//
//  By downloading, copying, installing or using the software you agree to this license.
//  If you do not agree to this license, do not download, install,
//  copy or use the software.
//
//
//                           License Agreement
//                For Open Source Computer Vision Library
//
// Copyright (C) 2000-2008, Intel Corporation, all rights reserved.
// Copyright (C) 2009, Willow Garage Inc., all rights reserved.
// Third party copyrights are property of their respective owners.
//
// Redistribution and use in source and binary forms, with or without modification,
// are permitted provided that the following conditions are met:
//
//   * Redistribution's of source code must retain the above copyright notice,
//     this list of conditions and the following disclaimer.
//
//   * Redistribution's in binary form must reproduce the above copyright notice,
//     this list of conditions and the following disclaimer in the documentation
//     and/or other materials provided with the distribution.
//
//   * The name of the copyright holders may not be used to endorse or promote products
//     derived from this software without specific prior written permission.
//
// This software is provided by the copyright holders and contributors "as is" and
// any express or bpied warranties, including, but not limited to, the bpied
// warranties of merchantability and fitness for a particular purpose are disclaimed.
// In no event shall the Intel Corporation or contributors be liable for any direct,
// indirect, incidental, special, exemplary, or consequential damages
// (including, but not limited to, procurement of substitute goods or services;
// loss of use, data, or profits; or business interruption) however caused
// and on any theory of liability, whether in contract, strict liability,
// or tort (including negligence or otherwise) arising in any way out of
// the use of this software, even if advised of the possibility of such damage.
//
//M*/

#if !defined CUDA_DISABLER

#include "internal_shared.hpp"
#include "opencv2/gpu/device/limits.hpp"
#include "opencv2/gpu/device/vec_distance.hpp"
#include "opencv2/gpu/device/datamov_utils.hpp"

namespace cv { namespace gpu { namespace device
{
    namespace bf_knnmatch
    {
        ///////////////////////////////////////////////////////////////////////////////
        // Reduction

        template <int BLOCK_SIZE>
        __device__ void findBestMatch(float& bestDistance1, float& bestDistance2,
                                      int& bestTrainIdx1, int& bestTrainIdx2,
                                      float* s_distance, int* s_trainIdx)
        {
            float myBestDistance1 = numeric_limits<float>::max();
            float myBestDistance2 = numeric_limits<float>::max();
            int myBestTrainIdx1 = -1;
            int myBestTrainIdx2 = -1;

            s_distance += threadIdx.y * BLOCK_SIZE;
            s_trainIdx += threadIdx.y * BLOCK_SIZE;

            s_distance[threadIdx.x] = bestDistance1;
            s_trainIdx[threadIdx.x] = bestTrainIdx1;

            __syncthreads();

            if (threadIdx.x == 0)
            {
                #pragma unroll
                for (int i = 0; i < BLOCK_SIZE; ++i)
                {
                    float val = s_distance[i];

                    if (val < myBestDistance1)
                    {
                        myBestDistance2 = myBestDistance1;
                        myBestTrainIdx2 = myBestTrainIdx1;

                        myBestDistance1 = val;
                        myBestTrainIdx1 = s_trainIdx[i];
                    }
                    else if (val < myBestDistance2)
                    {
                        myBestDistance2 = val;
                        myBestTrainIdx2 = s_trainIdx[i];
                    }
                }
            }

            __syncthreads();

            s_distance[threadIdx.x] = bestDistance2;
            s_trainIdx[threadIdx.x] = bestTrainIdx2;

            __syncthreads();

            if (threadIdx.x == 0)
            {
                #pragma unroll
                for (int i = 0; i < BLOCK_SIZE; ++i)
                {
                    float val = s_distance[i];

                    if (val < myBestDistance2)
                    {
                        myBestDistance2 = val;
                        myBestTrainIdx2 = s_trainIdx[i];
                    }
                }
            }

            bestDistance1 = myBestDistance1;
            bestDistance2 = myBestDistance2;

            bestTrainIdx1 = myBestTrainIdx1;
            bestTrainIdx2 = myBestTrainIdx2;
        }

        template <int BLOCK_SIZE>
        __device__ void findBestMatch(float& bestDistance1, float& bestDistance2,
                                       int& bestTrainIdx1, int& bestTrainIdx2,
                                       int& bestImgIdx1, int& bestImgIdx2,
                                       float* s_distance, int* s_trainIdx, int* s_imgIdx)
        {
            float myBestDistance1 = numeric_limits<float>::max();
            float myBestDistance2 = numeric_limits<float>::max();
            int myBestTrainIdx1 = -1;
            int myBestTrainIdx2 = -1;
            int myBestImgIdx1 = -1;
            int myBestImgIdx2 = -1;

            s_distance += threadIdx.y * BLOCK_SIZE;
            s_trainIdx += threadIdx.y * BLOCK_SIZE;
            s_imgIdx   += threadIdx.y * BLOCK_SIZE;

            s_distance[threadIdx.x] = bestDistance1;
            s_trainIdx[threadIdx.x] = bestTrainIdx1;
            s_imgIdx[threadIdx.x]   = bestImgIdx1;

            __syncthreads();

            if (threadIdx.x == 0)
            {
                #pragma unroll
                for (int i = 0; i < BLOCK_SIZE; ++i)
                {
                    float val = s_distance[i];

                    if (val < myBestDistance1)
                    {
                        myBestDistance2 = myBestDistance1;
                        myBestTrainIdx2 = myBestTrainIdx1;
                        myBestImgIdx2   = myBestImgIdx1;

                        myBestDistance1 = val;
                        myBestTrainIdx1 = s_trainIdx[i];
                        myBestImgIdx1   = s_imgIdx[i];
                    }
                    else if (val < myBestDistance2)
                    {
                        myBestDistance2 = val;
                        myBestTrainIdx2 = s_trainIdx[i];
                        myBestImgIdx2   = s_imgIdx[i];
                    }
                }
            }

            __syncthreads();

            s_distance[threadIdx.x] = bestDistance2;
            s_trainIdx[threadIdx.x] = bestTrainIdx2;
            s_imgIdx[threadIdx.x]   = bestImgIdx2;

            __syncthreads();

            if (threadIdx.x == 0)
            {
                #pragma unroll
                for (int i = 0; i < BLOCK_SIZE; ++i)
                {
                    float val = s_distance[i];

                    if (val < myBestDistance2)
                    {
                        myBestDistance2 = val;
                        myBestTrainIdx2 = s_trainIdx[i];
                        myBestImgIdx2   = s_imgIdx[i];
                    }
                }
            }

            bestDistance1 = myBestDistance1;
            bestDistance2 = myBestDistance2;

            bestTrainIdx1 = myBestTrainIdx1;
            bestTrainIdx2 = myBestTrainIdx2;

            bestImgIdx1 = myBestImgIdx1;
            bestImgIdx2 = myBestImgIdx2;
        }

        ///////////////////////////////////////////////////////////////////////////////
        // Match Unrolled Cached

        template <int BLOCK_SIZE, int MAX_DESC_LEN, typename T, typename U>
<<<<<<< HEAD
        __device__ void loadQueryToSmem(int queryIdx, const DevMem2D_<T>& query, U* s_query)
=======
        __device__ void loadQueryToSmem(int queryIdx, const PtrStepSz<T>& query, U* s_query)
>>>>>>> f4e33ea0
        {
            #pragma unroll
            for (int i = 0; i < MAX_DESC_LEN / BLOCK_SIZE; ++i)
            {
                const int loadX = threadIdx.x + i * BLOCK_SIZE;
                s_query[threadIdx.y * MAX_DESC_LEN + loadX] = loadX < query.cols ? query.ptr(::min(queryIdx, query.rows - 1))[loadX] : 0;
            }
        }

        template <int BLOCK_SIZE, int MAX_DESC_LEN, typename Dist, typename T, typename Mask>
<<<<<<< HEAD
        __device__ void loopUnrolledCached(int queryIdx, const DevMem2D_<T>& query, int imgIdx, const DevMem2D_<T>& train, const Mask& mask,
=======
        __device__ void loopUnrolledCached(int queryIdx, const PtrStepSz<T>& query, int imgIdx, const PtrStepSz<T>& train, const Mask& mask,
>>>>>>> f4e33ea0
                                           typename Dist::value_type* s_query, typename Dist::value_type* s_train,
                                           float& bestDistance1, float& bestDistance2,
                                           int& bestTrainIdx1, int& bestTrainIdx2,
                                           int& bestImgIdx1, int& bestImgIdx2)
        {
            for (int t = 0, endt = (train.rows + BLOCK_SIZE - 1) / BLOCK_SIZE; t < endt; ++t)
            {
                Dist dist;

                #pragma unroll
                for (int i = 0; i < MAX_DESC_LEN / BLOCK_SIZE; ++i)
                {
                    const int loadX = threadIdx.x + i * BLOCK_SIZE;

                    s_train[threadIdx.x * BLOCK_SIZE + threadIdx.y] = 0;

                    if (loadX < train.cols)
                    {
                        T val;

                        ForceGlob<T>::Load(train.ptr(::min(t * BLOCK_SIZE + threadIdx.y, train.rows - 1)), loadX, val);
                        s_train[threadIdx.x * BLOCK_SIZE + threadIdx.y] = val;
                    }

                    __syncthreads();

                    #pragma unroll
                    for (int j = 0; j < BLOCK_SIZE; ++j)
                        dist.reduceIter(s_query[threadIdx.y * MAX_DESC_LEN + i * BLOCK_SIZE + j], s_train[j * BLOCK_SIZE + threadIdx.x]);

                    __syncthreads();
                }

                typename Dist::result_type distVal = dist;

                const int trainIdx = t * BLOCK_SIZE + threadIdx.x;

                if (queryIdx < query.rows && trainIdx < train.rows && mask(queryIdx, trainIdx))
                {
                    if (distVal < bestDistance1)
                    {
                        bestImgIdx2   = bestImgIdx1;
                        bestDistance2 = bestDistance1;
                        bestTrainIdx2 = bestTrainIdx1;

                        bestImgIdx1   = imgIdx;
                        bestDistance1 = distVal;
                        bestTrainIdx1 = trainIdx;
                    }
                    else if (distVal < bestDistance2)
                    {
                        bestImgIdx2   = imgIdx;
                        bestDistance2 = distVal;
                        bestTrainIdx2 = trainIdx;
                    }
                }
            }
        }

        template <int BLOCK_SIZE, int MAX_DESC_LEN, typename Dist, typename T, typename Mask>
<<<<<<< HEAD
        __global__ void matchUnrolledCached(const DevMem2D_<T> query, const DevMem2D_<T> train, const Mask mask, int2* bestTrainIdx, float2* bestDistance)
=======
        __global__ void matchUnrolledCached(const PtrStepSz<T> query, const PtrStepSz<T> train, const Mask mask, int2* bestTrainIdx, float2* bestDistance)
>>>>>>> f4e33ea0
        {
            extern __shared__ int smem[];

            const int queryIdx = blockIdx.x * BLOCK_SIZE + threadIdx.y;

            typename Dist::value_type* s_query = (typename Dist::value_type*)(smem);
            typename Dist::value_type* s_train = (typename Dist::value_type*)(smem + BLOCK_SIZE * MAX_DESC_LEN);

            loadQueryToSmem<BLOCK_SIZE, MAX_DESC_LEN>(queryIdx, query, s_query);

            float myBestDistance1 = numeric_limits<float>::max();
            float myBestDistance2 = numeric_limits<float>::max();
            int myBestTrainIdx1 = -1;
            int myBestTrainIdx2 = -1;

            loopUnrolledCached<BLOCK_SIZE, MAX_DESC_LEN, Dist>(queryIdx, query, 0, train, mask, s_query, s_train, myBestDistance1, myBestDistance2, myBestTrainIdx1, myBestTrainIdx2, myBestTrainIdx1, myBestTrainIdx2);

            __syncthreads();

            float* s_distance = (float*)(smem);
            int* s_trainIdx = (int*)(smem + BLOCK_SIZE * BLOCK_SIZE);

            findBestMatch<BLOCK_SIZE>(myBestDistance1, myBestDistance2, myBestTrainIdx1, myBestTrainIdx2, s_distance, s_trainIdx);

            if (queryIdx < query.rows && threadIdx.x == 0)
            {
                bestTrainIdx[queryIdx] = make_int2(myBestTrainIdx1, myBestTrainIdx2);
                bestDistance[queryIdx] = make_float2(myBestDistance1, myBestDistance2);
            }
        }

        template <int BLOCK_SIZE, int MAX_DESC_LEN, typename Dist, typename T, typename Mask>
<<<<<<< HEAD
        void matchUnrolledCached(const DevMem2D_<T>& query, const DevMem2D_<T>& train, const Mask& mask,
                                 const DevMem2D_<int2>& trainIdx, const DevMem2D_<float2>& distance,
=======
        void matchUnrolledCached(const PtrStepSz<T>& query, const PtrStepSz<T>& train, const Mask& mask,
                                 const PtrStepSz<int2>& trainIdx, const PtrStepSz<float2>& distance,
>>>>>>> f4e33ea0
                                 cudaStream_t stream)
        {
            const dim3 block(BLOCK_SIZE, BLOCK_SIZE);
            const dim3 grid(divUp(query.rows, BLOCK_SIZE));

            const size_t smemSize = (BLOCK_SIZE * (MAX_DESC_LEN >= BLOCK_SIZE ? MAX_DESC_LEN : BLOCK_SIZE) + BLOCK_SIZE * BLOCK_SIZE) * sizeof(int);

            matchUnrolledCached<BLOCK_SIZE, MAX_DESC_LEN, Dist><<<grid, block, smemSize, stream>>>(query, train, mask, trainIdx.data, distance.data);
            cudaSafeCall( cudaGetLastError() );

            if (stream == 0)
                cudaSafeCall( cudaDeviceSynchronize() );
        }

        template <int BLOCK_SIZE, int MAX_DESC_LEN, typename Dist, typename T, typename Mask>
<<<<<<< HEAD
        __global__ void matchUnrolledCached(const DevMem2D_<T> query, const DevMem2D_<T>* trains, int n, const Mask mask, int2* bestTrainIdx, int2* bestImgIdx, float2* bestDistance)
=======
        __global__ void matchUnrolledCached(const PtrStepSz<T> query, const PtrStepSz<T>* trains, int n, const Mask mask, int2* bestTrainIdx, int2* bestImgIdx, float2* bestDistance)
>>>>>>> f4e33ea0
        {
            extern __shared__ int smem[];

            const int queryIdx = blockIdx.x * BLOCK_SIZE + threadIdx.y;

            typename Dist::value_type* s_query = (typename Dist::value_type*)(smem);
            typename Dist::value_type* s_train = (typename Dist::value_type*)(smem + BLOCK_SIZE * MAX_DESC_LEN);

            loadQueryToSmem<BLOCK_SIZE, MAX_DESC_LEN>(queryIdx, query, s_query);

            float myBestDistance1 = numeric_limits<float>::max();
            float myBestDistance2 = numeric_limits<float>::max();
            int myBestTrainIdx1 = -1;
            int myBestTrainIdx2 = -1;
            int myBestImgIdx1 = -1;
            int myBestImgIdx2 = -1;

            Mask m = mask;

            for (int imgIdx = 0; imgIdx < n; ++imgIdx)
            {
                const PtrStepSz<T> train = trains[imgIdx];
                m.next();
                loopUnrolledCached<BLOCK_SIZE, MAX_DESC_LEN, Dist>(queryIdx, query, imgIdx, train, m, s_query, s_train, myBestDistance1, myBestDistance2, myBestTrainIdx1, myBestTrainIdx2, myBestImgIdx1, myBestImgIdx2);
            }

            __syncthreads();

            float* s_distance = (float*)(smem);
            int* s_trainIdx = (int*)(smem + BLOCK_SIZE * BLOCK_SIZE);
            int* s_imgIdx = (int*)(smem + 2 * BLOCK_SIZE * BLOCK_SIZE);

            findBestMatch<BLOCK_SIZE>(myBestDistance1, myBestDistance2, myBestTrainIdx1, myBestTrainIdx2, myBestImgIdx1, myBestImgIdx2, s_distance, s_trainIdx, s_imgIdx);

            if (queryIdx < query.rows && threadIdx.x == 0)
            {
                bestTrainIdx[queryIdx] = make_int2(myBestTrainIdx1, myBestTrainIdx2);
                bestImgIdx[queryIdx] = make_int2(myBestImgIdx1, myBestImgIdx2);
                bestDistance[queryIdx] = make_float2(myBestDistance1, myBestDistance2);
            }
        }

        template <int BLOCK_SIZE, int MAX_DESC_LEN, typename Dist, typename T, typename Mask>
<<<<<<< HEAD
        void matchUnrolledCached(const DevMem2D_<T>& query, const DevMem2D_<T>* trains, int n, const Mask& mask,
                                 const DevMem2D_<int2>& trainIdx, const DevMem2D_<int2>& imgIdx, const DevMem2D_<float2>& distance,
=======
        void matchUnrolledCached(const PtrStepSz<T>& query, const PtrStepSz<T>* trains, int n, const Mask& mask,
                                 const PtrStepSz<int2>& trainIdx, const PtrStepSz<int2>& imgIdx, const PtrStepSz<float2>& distance,
>>>>>>> f4e33ea0
                                 cudaStream_t stream)
        {
            const dim3 block(BLOCK_SIZE, BLOCK_SIZE);
            const dim3 grid(divUp(query.rows, BLOCK_SIZE));

            const size_t smemSize = (BLOCK_SIZE * (MAX_DESC_LEN >= 2 * BLOCK_SIZE ? MAX_DESC_LEN : 2 * BLOCK_SIZE) + BLOCK_SIZE * BLOCK_SIZE) * sizeof(int);

            matchUnrolledCached<BLOCK_SIZE, MAX_DESC_LEN, Dist><<<grid, block, smemSize, stream>>>(query, trains, n, mask, trainIdx.data, imgIdx.data, distance.data);
            cudaSafeCall( cudaGetLastError() );

            if (stream == 0)
                cudaSafeCall( cudaDeviceSynchronize() );
        }

        ///////////////////////////////////////////////////////////////////////////////
        // Match Unrolled

        template <int BLOCK_SIZE, int MAX_DESC_LEN, typename Dist, typename T, typename Mask>
<<<<<<< HEAD
        __device__ void loopUnrolled(int queryIdx, const DevMem2D_<T>& query, int imgIdx, const DevMem2D_<T>& train, const Mask& mask,
=======
        __device__ void loopUnrolled(int queryIdx, const PtrStepSz<T>& query, int imgIdx, const PtrStepSz<T>& train, const Mask& mask,
>>>>>>> f4e33ea0
                                     typename Dist::value_type* s_query, typename Dist::value_type* s_train,
                                     float& bestDistance1, float& bestDistance2,
                                     int& bestTrainIdx1, int& bestTrainIdx2,
                                     int& bestImgIdx1, int& bestImgIdx2)
        {
            for (int t = 0, endt = (train.rows + BLOCK_SIZE - 1) / BLOCK_SIZE; t < endt; ++t)
            {
                Dist dist;

                #pragma unroll
                for (int i = 0; i < MAX_DESC_LEN / BLOCK_SIZE; ++i)
                {
                    const int loadX = threadIdx.x + i * BLOCK_SIZE;

                    s_query[threadIdx.y * BLOCK_SIZE + threadIdx.x] = 0;
                    s_train[threadIdx.x * BLOCK_SIZE + threadIdx.y] = 0;

                    if (loadX < query.cols)
                    {
                        T val;

                        ForceGlob<T>::Load(query.ptr(::min(queryIdx, query.rows - 1)), loadX, val);
                        s_query[threadIdx.y * BLOCK_SIZE + threadIdx.x] = val;

                        ForceGlob<T>::Load(train.ptr(::min(t * BLOCK_SIZE + threadIdx.y, train.rows - 1)), loadX, val);
                        s_train[threadIdx.x * BLOCK_SIZE + threadIdx.y] = val;
                    }

                    __syncthreads();

                    #pragma unroll
                    for (int j = 0; j < BLOCK_SIZE; ++j)
                        dist.reduceIter(s_query[threadIdx.y * BLOCK_SIZE + j], s_train[j * BLOCK_SIZE + threadIdx.x]);

                    __syncthreads();
                }

                typename Dist::result_type distVal = dist;

                const int trainIdx = t * BLOCK_SIZE + threadIdx.x;

                if (queryIdx < query.rows && trainIdx < train.rows && mask(queryIdx, trainIdx))
                {
                    if (distVal < bestDistance1)
                    {
                        bestImgIdx2   = bestImgIdx1;
                        bestDistance2 = bestDistance1;
                        bestTrainIdx2 = bestTrainIdx1;

                        bestImgIdx1   = imgIdx;
                        bestDistance1 = distVal;
                        bestTrainIdx1 = trainIdx;
                    }
                    else if (distVal < bestDistance2)
                    {
                        bestImgIdx2   = imgIdx;
                        bestDistance2 = distVal;
                        bestTrainIdx2 = trainIdx;
                    }
                }
            }
        }

        template <int BLOCK_SIZE, int MAX_DESC_LEN, typename Dist, typename T, typename Mask>
<<<<<<< HEAD
        __global__ void matchUnrolled(const DevMem2D_<T> query, const DevMem2D_<T> train, const Mask mask, int2* bestTrainIdx, float2* bestDistance)
=======
        __global__ void matchUnrolled(const PtrStepSz<T> query, const PtrStepSz<T> train, const Mask mask, int2* bestTrainIdx, float2* bestDistance)
>>>>>>> f4e33ea0
        {
            extern __shared__ int smem[];

            const int queryIdx = blockIdx.x * BLOCK_SIZE + threadIdx.y;

            typename Dist::value_type* s_query = (typename Dist::value_type*)(smem);
            typename Dist::value_type* s_train = (typename Dist::value_type*)(smem + BLOCK_SIZE * BLOCK_SIZE);

            float myBestDistance1 = numeric_limits<float>::max();
            float myBestDistance2 = numeric_limits<float>::max();
            int myBestTrainIdx1 = -1;
            int myBestTrainIdx2 = -1;

            loopUnrolled<BLOCK_SIZE, MAX_DESC_LEN, Dist>(queryIdx, query, 0, train, mask, s_query, s_train, myBestDistance1, myBestDistance2, myBestTrainIdx1, myBestTrainIdx2, myBestTrainIdx1, myBestTrainIdx2);

            __syncthreads();

            float* s_distance = (float*)(smem);
            int* s_trainIdx = (int*)(smem + BLOCK_SIZE * BLOCK_SIZE);

            findBestMatch<BLOCK_SIZE>(myBestDistance1, myBestDistance2, myBestTrainIdx1, myBestTrainIdx2, s_distance, s_trainIdx);

            if (queryIdx < query.rows && threadIdx.x == 0)
            {
                bestTrainIdx[queryIdx] = make_int2(myBestTrainIdx1, myBestTrainIdx2);
                bestDistance[queryIdx] = make_float2(myBestDistance1, myBestDistance2);
            }
        }

        template <int BLOCK_SIZE, int MAX_DESC_LEN, typename Dist, typename T, typename Mask>
<<<<<<< HEAD
        void matchUnrolled(const DevMem2D_<T>& query, const DevMem2D_<T>& train, const Mask& mask,
                           const DevMem2D_<int2>& trainIdx, const DevMem2D_<float2>& distance,
=======
        void matchUnrolled(const PtrStepSz<T>& query, const PtrStepSz<T>& train, const Mask& mask,
                           const PtrStepSz<int2>& trainIdx, const PtrStepSz<float2>& distance,
>>>>>>> f4e33ea0
                           cudaStream_t stream)
        {
            const dim3 block(BLOCK_SIZE, BLOCK_SIZE);
            const dim3 grid(divUp(query.rows, BLOCK_SIZE));

            const size_t smemSize = (2 * BLOCK_SIZE * BLOCK_SIZE) * sizeof(int);

            matchUnrolled<BLOCK_SIZE, MAX_DESC_LEN, Dist><<<grid, block, smemSize, stream>>>(query, train, mask, trainIdx.data, distance.data);
            cudaSafeCall( cudaGetLastError() );

            if (stream == 0)
                cudaSafeCall( cudaDeviceSynchronize() );
        }

        template <int BLOCK_SIZE, int MAX_DESC_LEN, typename Dist, typename T, typename Mask>
<<<<<<< HEAD
        __global__ void matchUnrolled(const DevMem2D_<T> query, const DevMem2D_<T>* trains, int n, const Mask mask, int2* bestTrainIdx, int2* bestImgIdx, float2* bestDistance)
=======
        __global__ void matchUnrolled(const PtrStepSz<T> query, const PtrStepSz<T>* trains, int n, const Mask mask, int2* bestTrainIdx, int2* bestImgIdx, float2* bestDistance)
>>>>>>> f4e33ea0
        {
            extern __shared__ int smem[];

            const int queryIdx = blockIdx.x * BLOCK_SIZE + threadIdx.y;

            typename Dist::value_type* s_query = (typename Dist::value_type*)(smem);
            typename Dist::value_type* s_train = (typename Dist::value_type*)(smem + BLOCK_SIZE * BLOCK_SIZE);

            float myBestDistance1 = numeric_limits<float>::max();
            float myBestDistance2 = numeric_limits<float>::max();
            int myBestTrainIdx1 = -1;
            int myBestTrainIdx2 = -1;
            int myBestImgIdx1 = -1;
            int myBestImgIdx2 = -1;

            Mask m = mask;

            for (int imgIdx = 0; imgIdx < n; ++imgIdx)
            {
                const PtrStepSz<T> train = trains[imgIdx];
                m.next();
                loopUnrolled<BLOCK_SIZE, MAX_DESC_LEN, Dist>(queryIdx, query, imgIdx, train, m, s_query, s_train, myBestDistance1, myBestDistance2, myBestTrainIdx1, myBestTrainIdx2, myBestImgIdx1, myBestImgIdx2);
            }

            __syncthreads();

            float* s_distance = (float*)(smem);
            int* s_trainIdx = (int*)(smem + BLOCK_SIZE * BLOCK_SIZE);
            int* s_imgIdx = (int*)(smem + 2 * BLOCK_SIZE * BLOCK_SIZE);

            findBestMatch<BLOCK_SIZE>(myBestDistance1, myBestDistance2, myBestTrainIdx1, myBestTrainIdx2, myBestImgIdx1, myBestImgIdx2, s_distance, s_trainIdx, s_imgIdx);

            if (queryIdx < query.rows && threadIdx.x == 0)
            {
                bestTrainIdx[queryIdx] = make_int2(myBestTrainIdx1, myBestTrainIdx2);
                bestImgIdx[queryIdx] = make_int2(myBestImgIdx1, myBestImgIdx2);
                bestDistance[queryIdx] = make_float2(myBestDistance1, myBestDistance2);
            }
        }

        template <int BLOCK_SIZE, int MAX_DESC_LEN, typename Dist, typename T, typename Mask>
<<<<<<< HEAD
        void matchUnrolled(const DevMem2D_<T>& query, const DevMem2D_<T>* trains, int n, const Mask& mask,
                           const DevMem2D_<int2>& trainIdx, const DevMem2D_<int2>& imgIdx, const DevMem2D_<float2>& distance,
=======
        void matchUnrolled(const PtrStepSz<T>& query, const PtrStepSz<T>* trains, int n, const Mask& mask,
                           const PtrStepSz<int2>& trainIdx, const PtrStepSz<int2>& imgIdx, const PtrStepSz<float2>& distance,
>>>>>>> f4e33ea0
                           cudaStream_t stream)
        {
            const dim3 block(BLOCK_SIZE, BLOCK_SIZE);
            const dim3 grid(divUp(query.rows, BLOCK_SIZE));

            const size_t smemSize = (3 * BLOCK_SIZE * BLOCK_SIZE) * sizeof(int);

            matchUnrolled<BLOCK_SIZE, MAX_DESC_LEN, Dist><<<grid, block, smemSize, stream>>>(query, trains, n, mask, trainIdx.data, imgIdx.data, distance.data);
            cudaSafeCall( cudaGetLastError() );

            if (stream == 0)
                cudaSafeCall( cudaDeviceSynchronize() );
        }

        ///////////////////////////////////////////////////////////////////////////////
        // Match

        template <int BLOCK_SIZE, typename Dist, typename T, typename Mask>
<<<<<<< HEAD
        __device__ void loop(int queryIdx, const DevMem2D_<T>& query, int imgIdx, const DevMem2D_<T>& train, const Mask& mask,
=======
        __device__ void loop(int queryIdx, const PtrStepSz<T>& query, int imgIdx, const PtrStepSz<T>& train, const Mask& mask,
>>>>>>> f4e33ea0
                             typename Dist::value_type* s_query, typename Dist::value_type* s_train,
                             float& bestDistance1, float& bestDistance2,
                             int& bestTrainIdx1, int& bestTrainIdx2,
                             int& bestImgIdx1, int& bestImgIdx2)
        {
            for (int t = 0, endt = (train.rows + BLOCK_SIZE - 1) / BLOCK_SIZE; t < endt; ++t)
            {
                Dist dist;

                for (int i = 0, endi = (query.cols + BLOCK_SIZE - 1) / BLOCK_SIZE; i < endi; ++i)
                {
                    const int loadX = threadIdx.x + i * BLOCK_SIZE;

                    s_query[threadIdx.y * BLOCK_SIZE + threadIdx.x] = 0;
                    s_train[threadIdx.x * BLOCK_SIZE + threadIdx.y] = 0;

                    if (loadX < query.cols)
                    {
                        T val;

                        ForceGlob<T>::Load(query.ptr(::min(queryIdx, query.rows - 1)), loadX, val);
                        s_query[threadIdx.y * BLOCK_SIZE + threadIdx.x] = val;

                        ForceGlob<T>::Load(train.ptr(::min(t * BLOCK_SIZE + threadIdx.y, train.rows - 1)), loadX, val);
                        s_train[threadIdx.x * BLOCK_SIZE + threadIdx.y] = val;
                    }

                    __syncthreads();

                    #pragma unroll
                    for (int j = 0; j < BLOCK_SIZE; ++j)
                        dist.reduceIter(s_query[threadIdx.y * BLOCK_SIZE + j], s_train[j * BLOCK_SIZE + threadIdx.x]);

                    __syncthreads();
                }

                typename Dist::result_type distVal = dist;

                const int trainIdx = t * BLOCK_SIZE + threadIdx.x;

                if (queryIdx < query.rows && trainIdx < train.rows && mask(queryIdx, trainIdx))
                {
                    if (distVal < bestDistance1)
                    {
                        bestImgIdx2   = bestImgIdx1;
                        bestDistance2 = bestDistance1;
                        bestTrainIdx2 = bestTrainIdx1;

                        bestImgIdx1   = imgIdx;
                        bestDistance1 = distVal;
                        bestTrainIdx1 = trainIdx;
                    }
                    else if (distVal < bestDistance2)
                    {
                        bestImgIdx2   = imgIdx;
                        bestDistance2 = distVal;
                        bestTrainIdx2 = trainIdx;
                    }
                }
            }
        }

        template <int BLOCK_SIZE, typename Dist, typename T, typename Mask>
<<<<<<< HEAD
        __global__ void match(const DevMem2D_<T> query, const DevMem2D_<T> train, const Mask mask, int2* bestTrainIdx, float2* bestDistance)
=======
        __global__ void match(const PtrStepSz<T> query, const PtrStepSz<T> train, const Mask mask, int2* bestTrainIdx, float2* bestDistance)
>>>>>>> f4e33ea0
        {
            extern __shared__ int smem[];

            const int queryIdx = blockIdx.x * BLOCK_SIZE + threadIdx.y;

            typename Dist::value_type* s_query = (typename Dist::value_type*)(smem);
            typename Dist::value_type* s_train = (typename Dist::value_type*)(smem + BLOCK_SIZE * BLOCK_SIZE);

            float myBestDistance1 = numeric_limits<float>::max();
            float myBestDistance2 = numeric_limits<float>::max();
            int myBestTrainIdx1 = -1;
            int myBestTrainIdx2 = -1;

            loop<BLOCK_SIZE, Dist>(queryIdx, query, 0, train, mask, s_query, s_train, myBestDistance1, myBestDistance2, myBestTrainIdx1, myBestTrainIdx2, myBestTrainIdx1, myBestTrainIdx2);

            __syncthreads();

            float* s_distance = (float*)(smem);
            int* s_trainIdx = (int*)(smem + BLOCK_SIZE * BLOCK_SIZE);

            findBestMatch<BLOCK_SIZE>(myBestDistance1, myBestDistance2, myBestTrainIdx1, myBestTrainIdx2, s_distance, s_trainIdx);

            if (queryIdx < query.rows && threadIdx.x == 0)
            {
                bestTrainIdx[queryIdx] = make_int2(myBestTrainIdx1, myBestTrainIdx2);
                bestDistance[queryIdx] = make_float2(myBestDistance1, myBestDistance2);
            }
        }

        template <int BLOCK_SIZE, typename Dist, typename T, typename Mask>
<<<<<<< HEAD
        void match(const DevMem2D_<T>& query, const DevMem2D_<T>& train, const Mask& mask,
                   const DevMem2D_<int2>& trainIdx, const DevMem2D_<float2>& distance,
=======
        void match(const PtrStepSz<T>& query, const PtrStepSz<T>& train, const Mask& mask,
                   const PtrStepSz<int2>& trainIdx, const PtrStepSz<float2>& distance,
>>>>>>> f4e33ea0
                   cudaStream_t stream)
        {
            const dim3 block(BLOCK_SIZE, BLOCK_SIZE);
            const dim3 grid(divUp(query.rows, BLOCK_SIZE));

            const size_t smemSize = (2 * BLOCK_SIZE * BLOCK_SIZE) * sizeof(int);

            match<BLOCK_SIZE, Dist><<<grid, block, smemSize, stream>>>(query, train, mask, trainIdx.data, distance.data);
            cudaSafeCall( cudaGetLastError() );

            if (stream == 0)
                cudaSafeCall( cudaDeviceSynchronize() );
        }

        template <int BLOCK_SIZE, typename Dist, typename T, typename Mask>
<<<<<<< HEAD
        __global__ void match(const DevMem2D_<T> query, const DevMem2D_<T>* trains, int n, const Mask mask, int2* bestTrainIdx, int2* bestImgIdx, float2* bestDistance)
=======
        __global__ void match(const PtrStepSz<T> query, const PtrStepSz<T>* trains, int n, const Mask mask, int2* bestTrainIdx, int2* bestImgIdx, float2* bestDistance)
>>>>>>> f4e33ea0
        {
            extern __shared__ int smem[];

            const int queryIdx = blockIdx.x * BLOCK_SIZE + threadIdx.y;

            typename Dist::value_type* s_query = (typename Dist::value_type*)(smem);
            typename Dist::value_type* s_train = (typename Dist::value_type*)(smem + BLOCK_SIZE * BLOCK_SIZE);

            float myBestDistance1 = numeric_limits<float>::max();
            float myBestDistance2 = numeric_limits<float>::max();
            int myBestTrainIdx1 = -1;
            int myBestTrainIdx2 = -1;
            int myBestImgIdx1 = -1;
            int myBestImgIdx2 = -1;

            Mask m = mask;

            for (int imgIdx = 0; imgIdx < n; ++imgIdx)
            {
                const PtrStepSz<T> train = trains[imgIdx];
                m.next();
                loop<BLOCK_SIZE, Dist>(queryIdx, query, imgIdx, train, m, s_query, s_train, myBestDistance1, myBestDistance2, myBestTrainIdx1, myBestTrainIdx2, myBestImgIdx1, myBestImgIdx2);
            }

            __syncthreads();

            float* s_distance = (float*)(smem);
            int* s_trainIdx = (int*)(smem + BLOCK_SIZE * BLOCK_SIZE);
            int* s_imgIdx = (int*)(smem + 2 * BLOCK_SIZE * BLOCK_SIZE);

            findBestMatch<BLOCK_SIZE>(myBestDistance1, myBestDistance2, myBestTrainIdx1, myBestTrainIdx2, myBestImgIdx1, myBestImgIdx2, s_distance, s_trainIdx, s_imgIdx);

            if (queryIdx < query.rows && threadIdx.x == 0)
            {
                bestTrainIdx[queryIdx] = make_int2(myBestTrainIdx1, myBestTrainIdx2);
                bestImgIdx[queryIdx] = make_int2(myBestImgIdx1, myBestImgIdx2);
                bestDistance[queryIdx] = make_float2(myBestDistance1, myBestDistance2);
            }
        }

        template <int BLOCK_SIZE, typename Dist, typename T, typename Mask>
<<<<<<< HEAD
        void match(const DevMem2D_<T>& query, const DevMem2D_<T>* trains, int n, const Mask& mask,
                   const DevMem2D_<int2>& trainIdx, const DevMem2D_<int2>& imgIdx, const DevMem2D_<float2>& distance,
=======
        void match(const PtrStepSz<T>& query, const PtrStepSz<T>* trains, int n, const Mask& mask,
                   const PtrStepSz<int2>& trainIdx, const PtrStepSz<int2>& imgIdx, const PtrStepSz<float2>& distance,
>>>>>>> f4e33ea0
                   cudaStream_t stream)
        {
            const dim3 block(BLOCK_SIZE, BLOCK_SIZE);
            const dim3 grid(divUp(query.rows, BLOCK_SIZE));

            const size_t smemSize = (3 * BLOCK_SIZE * BLOCK_SIZE) * sizeof(int);

            match<BLOCK_SIZE, Dist><<<grid, block, smemSize, stream>>>(query, trains, n, mask, trainIdx.data, imgIdx.data, distance.data);
            cudaSafeCall( cudaGetLastError() );

            if (stream == 0)
                cudaSafeCall( cudaDeviceSynchronize() );
        }

        ///////////////////////////////////////////////////////////////////////////////
        // knnMatch 2 dispatcher

        template <typename Dist, typename T, typename Mask>
<<<<<<< HEAD
        void match2Dispatcher(const DevMem2D_<T>& query, const DevMem2D_<T>& train, const Mask& mask,
                              const DevMem2Db& trainIdx, const DevMem2Db& distance,
=======
        void match2Dispatcher(const PtrStepSz<T>& query, const PtrStepSz<T>& train, const Mask& mask,
                              const PtrStepSzb& trainIdx, const PtrStepSzb& distance,
>>>>>>> f4e33ea0
                              int cc, cudaStream_t stream)
        {
            (void)cc;
            if (query.cols <= 64)
            {
                matchUnrolledCached<16, 64, Dist>(query, train, mask, static_cast< PtrStepSz<int2> >(trainIdx), static_cast< PtrStepSz<float2> > (distance), stream);
            }
            else if (query.cols <= 128)
            {
                matchUnrolledCached<16, 128, Dist>(query, train, mask, static_cast< PtrStepSz<int2> >(trainIdx), static_cast< PtrStepSz<float2> > (distance), stream);
            }
            /*else if (query.cols <= 256)
            {
                matchUnrolled<16, 256, Dist>(query, train, mask, static_cast< PtrStepSz<int2> >(trainIdx), static_cast< PtrStepSz<float2> > (distance), stream);
            }
            else if (query.cols <= 512)
            {
<<<<<<< HEAD
                matchUnrolled<16, 512, Dist>(query, train, mask, static_cast< DevMem2D_<int2> >(trainIdx), static_cast< DevMem2D_<float2> > (distance), stream);
            }
            else if (query.cols <= 1024)
            {
                matchUnrolled<16, 1024, Dist>(query, train, mask, static_cast< DevMem2D_<int2> >(trainIdx), static_cast< DevMem2D_<float2> > (distance), stream);
=======
                matchUnrolled<16, 512, Dist>(query, train, mask, static_cast< PtrStepSz<int2> >(trainIdx), static_cast< PtrStepSz<float2> > (distance), stream);
            }
            else if (query.cols <= 1024)
            {
                matchUnrolled<16, 1024, Dist>(query, train, mask, static_cast< PtrStepSz<int2> >(trainIdx), static_cast< PtrStepSz<float2> > (distance), stream);
>>>>>>> f4e33ea0
            }*/
            else
            {
                match<16, Dist>(query, train, mask, static_cast< PtrStepSz<int2> >(trainIdx), static_cast< PtrStepSz<float2> > (distance), stream);
            }
        }

        template <typename Dist, typename T, typename Mask>
<<<<<<< HEAD
        void match2Dispatcher(const DevMem2D_<T>& query, const DevMem2D_<T>* trains, int n, const Mask& mask,
                              const DevMem2Db& trainIdx, const DevMem2Db& imgIdx, const DevMem2Db& distance,
=======
        void match2Dispatcher(const PtrStepSz<T>& query, const PtrStepSz<T>* trains, int n, const Mask& mask,
                              const PtrStepSzb& trainIdx, const PtrStepSzb& imgIdx, const PtrStepSzb& distance,
>>>>>>> f4e33ea0
                              int cc, cudaStream_t stream)
        {
            (void)cc;
            if (query.cols <= 64)
            {
                matchUnrolledCached<16, 64, Dist>(query, trains, n, mask, static_cast< PtrStepSz<int2> >(trainIdx), static_cast< PtrStepSz<int2> >(imgIdx), static_cast< PtrStepSz<float2> > (distance), stream);
            }
            else if (query.cols <= 128)
            {
                matchUnrolledCached<16, 128, Dist>(query, trains, n, mask, static_cast< PtrStepSz<int2> >(trainIdx), static_cast< PtrStepSz<int2> >(imgIdx), static_cast< PtrStepSz<float2> > (distance), stream);
            }
            /*else if (query.cols <= 256)
            {
                matchUnrolled<16, 256, Dist>(query, trains, n, mask, static_cast< PtrStepSz<int2> >(trainIdx), static_cast< PtrStepSz<int2> >(imgIdx), static_cast< PtrStepSz<float2> > (distance), stream);
            }
            else if (query.cols <= 512)
            {
<<<<<<< HEAD
                matchUnrolled<16, 512, Dist>(query, trains, n, mask, static_cast< DevMem2D_<int2> >(trainIdx), static_cast< DevMem2D_<int2> >(imgIdx), static_cast< DevMem2D_<float2> > (distance), stream);
            }
            else if (query.cols <= 1024)
            {
                matchUnrolled<16, 1024, Dist>(query, trains, n, mask, static_cast< DevMem2D_<int2> >(trainIdx), static_cast< DevMem2D_<int2> >(imgIdx), static_cast< DevMem2D_<float2> > (distance), stream);
=======
                matchUnrolled<16, 512, Dist>(query, trains, n, mask, static_cast< PtrStepSz<int2> >(trainIdx), static_cast< PtrStepSz<int2> >(imgIdx), static_cast< PtrStepSz<float2> > (distance), stream);
            }
            else if (query.cols <= 1024)
            {
                matchUnrolled<16, 1024, Dist>(query, trains, n, mask, static_cast< PtrStepSz<int2> >(trainIdx), static_cast< PtrStepSz<int2> >(imgIdx), static_cast< PtrStepSz<float2> > (distance), stream);
>>>>>>> f4e33ea0
            }*/
            else
            {
                match<16, Dist>(query, trains, n, mask, static_cast< PtrStepSz<int2> >(trainIdx), static_cast< PtrStepSz<int2> >(imgIdx), static_cast< PtrStepSz<float2> > (distance), stream);
            }
        }

        ///////////////////////////////////////////////////////////////////////////////
        // Calc distance kernel

        template <int BLOCK_SIZE, int MAX_DESC_LEN, typename Dist, typename T, typename Mask>
        __global__ void calcDistanceUnrolled(const PtrStepSz<T> query, const PtrStepSz<T> train, const Mask mask, PtrStepf allDist)
        {
            extern __shared__ int smem[];

            const int queryIdx = blockIdx.y * BLOCK_SIZE + threadIdx.y;
            const int trainIdx = blockIdx.x * BLOCK_SIZE + threadIdx.x;

            typename Dist::value_type* s_query = (typename Dist::value_type*)(smem);
            typename Dist::value_type* s_train = (typename Dist::value_type*)(smem + BLOCK_SIZE * BLOCK_SIZE);

            Dist dist;

            #pragma unroll
            for (int i = 0; i < MAX_DESC_LEN / BLOCK_SIZE; ++i)
            {
                const int loadX = threadIdx.x + i * BLOCK_SIZE;

                if (loadX < query.cols)
                {
                    s_query[threadIdx.y * BLOCK_SIZE + threadIdx.x] = query.ptr(::min(queryIdx, query.rows - 1))[loadX];
                    s_train[threadIdx.x * BLOCK_SIZE + threadIdx.y] = train.ptr(::min(blockIdx.x * BLOCK_SIZE + threadIdx.y, train.rows - 1))[loadX];
                }
                else
                {
                    s_query[threadIdx.y * BLOCK_SIZE + threadIdx.x] = 0;
                    s_train[threadIdx.x * BLOCK_SIZE + threadIdx.y] = 0;
                }

                __syncthreads();

                #pragma unroll
                for (int j = 0; j < BLOCK_SIZE; ++j)
                    dist.reduceIter(s_query[threadIdx.y * BLOCK_SIZE + j], s_train[j * BLOCK_SIZE + threadIdx.x]);

                __syncthreads();
            }

            if (queryIdx < query.rows && trainIdx < train.rows)
            {
                float distVal = numeric_limits<float>::max();

                if (mask(queryIdx, trainIdx))
                    distVal = (typename Dist::result_type)dist;

                allDist.ptr(queryIdx)[trainIdx] = distVal;
            }
        }

        template <int BLOCK_SIZE, int MAX_DESC_LEN, typename Dist, typename T, typename Mask>
<<<<<<< HEAD
        void calcDistanceUnrolled(const DevMem2D_<T>& query, const DevMem2D_<T>& train, const Mask& mask, const DevMem2Df& allDist, cudaStream_t stream)
=======
        void calcDistanceUnrolled(const PtrStepSz<T>& query, const PtrStepSz<T>& train, const Mask& mask, const PtrStepSzf& allDist, cudaStream_t stream)
>>>>>>> f4e33ea0
        {
            const dim3 block(BLOCK_SIZE, BLOCK_SIZE);
            const dim3 grid(divUp(train.rows, BLOCK_SIZE), divUp(query.rows, BLOCK_SIZE));

            const size_t smemSize = (2 * BLOCK_SIZE * BLOCK_SIZE) * sizeof(int);

            calcDistanceUnrolled<BLOCK_SIZE, MAX_DESC_LEN, Dist><<<grid, block, smemSize, stream>>>(query, train, mask, allDist);
            cudaSafeCall( cudaGetLastError() );

            if (stream == 0)
                cudaSafeCall( cudaDeviceSynchronize() );
        }

        template <int BLOCK_SIZE, typename Dist, typename T, typename Mask>
        __global__ void calcDistance(const PtrStepSz<T> query, const PtrStepSz<T> train, const Mask mask, PtrStepf allDist)
        {
            extern __shared__ int smem[];

            const int queryIdx = blockIdx.y * BLOCK_SIZE + threadIdx.y;
            const int trainIdx = blockIdx.x * BLOCK_SIZE + threadIdx.x;

            typename Dist::value_type* s_query = (typename Dist::value_type*)(smem);
            typename Dist::value_type* s_train = (typename Dist::value_type*)(smem + BLOCK_SIZE * BLOCK_SIZE);

            Dist dist;

            for (int i = 0, endi = (query.cols + BLOCK_SIZE - 1) / BLOCK_SIZE; i < endi; ++i)
            {
                const int loadX = threadIdx.x + i * BLOCK_SIZE;

                if (loadX < query.cols)
                {
                    s_query[threadIdx.y * BLOCK_SIZE + threadIdx.x] = query.ptr(::min(queryIdx, query.rows - 1))[loadX];
                    s_train[threadIdx.x * BLOCK_SIZE + threadIdx.y] = train.ptr(::min(blockIdx.x * BLOCK_SIZE + threadIdx.y, train.rows - 1))[loadX];
                }
                else
                {
                    s_query[threadIdx.y * BLOCK_SIZE + threadIdx.x] = 0;
                    s_train[threadIdx.x * BLOCK_SIZE + threadIdx.y] = 0;
                }

                __syncthreads();

                #pragma unroll
                for (int j = 0; j < BLOCK_SIZE; ++j)
                    dist.reduceIter(s_query[threadIdx.y * BLOCK_SIZE + j], s_train[j * BLOCK_SIZE + threadIdx.x]);

                __syncthreads();
            }

            if (queryIdx < query.rows && trainIdx < train.rows)
            {
                float distVal = numeric_limits<float>::max();

                if (mask(queryIdx, trainIdx))
                    distVal = (typename Dist::result_type)dist;

                allDist.ptr(queryIdx)[trainIdx] = distVal;
            }
        }

        template <int BLOCK_SIZE, typename Dist, typename T, typename Mask>
<<<<<<< HEAD
        void calcDistance(const DevMem2D_<T>& query, const DevMem2D_<T>& train, const Mask& mask, const DevMem2Df& allDist, cudaStream_t stream)
=======
        void calcDistance(const PtrStepSz<T>& query, const PtrStepSz<T>& train, const Mask& mask, const PtrStepSzf& allDist, cudaStream_t stream)
>>>>>>> f4e33ea0
        {
            const dim3 block(BLOCK_SIZE, BLOCK_SIZE);
            const dim3 grid(divUp(train.rows, BLOCK_SIZE), divUp(query.rows, BLOCK_SIZE));

            const size_t smemSize = (2 * BLOCK_SIZE * BLOCK_SIZE) * sizeof(int);

            calcDistance<BLOCK_SIZE, Dist><<<grid, block, smemSize, stream>>>(query, train, mask, allDist);
            cudaSafeCall( cudaGetLastError() );

            if (stream == 0)
                cudaSafeCall( cudaDeviceSynchronize() );
        }

        ///////////////////////////////////////////////////////////////////////////////
        // Calc Distance dispatcher

        template <typename Dist, typename T, typename Mask>
<<<<<<< HEAD
        void calcDistanceDispatcher(const DevMem2D_<T>& query, const DevMem2D_<T>& train, const Mask& mask,
                                    const DevMem2Df& allDist,
=======
        void calcDistanceDispatcher(const PtrStepSz<T>& query, const PtrStepSz<T>& train, const Mask& mask,
                                    const PtrStepSzf& allDist,
>>>>>>> f4e33ea0
                                    int cc, cudaStream_t stream)
        {
            (void)cc;
            if (query.cols <= 64)
            {
                calcDistanceUnrolled<16, 64, Dist>(query, train, mask, allDist, stream);
            }
            else if (query.cols <= 128)
            {
                calcDistanceUnrolled<16, 128, Dist>(query, train, mask, allDist, stream);
            }
            /*else if (query.cols <= 256)
            {
                calcDistanceUnrolled<16, 256, Dist>(query, train, mask, allDist, stream);
            }
            else if (query.cols <= 512)
            {
                calcDistanceUnrolled<16, 512, Dist>(query, train, mask, allDist, stream);
            }
            else if (query.cols <= 1024)
            {
                calcDistanceUnrolled<16, 1024, Dist>(query, train, mask, allDist, stream);
            }*/
            else
            {
                calcDistance<16, Dist>(query, train, mask, allDist, stream);
            }
        }

        ///////////////////////////////////////////////////////////////////////////////
        // find knn match kernel

        template <int BLOCK_SIZE>
<<<<<<< HEAD
        __global__ void findBestMatch(DevMem2Df allDist, int i, PtrStepi trainIdx, PtrStepf distance)
=======
        __global__ void findBestMatch(PtrStepSzf allDist, int i, PtrStepi trainIdx, PtrStepf distance)
>>>>>>> f4e33ea0
        {
            const int SMEM_SIZE = BLOCK_SIZE > 64 ? BLOCK_SIZE : 64;
            __shared__ float s_dist[SMEM_SIZE];
            __shared__ int s_trainIdx[SMEM_SIZE];

            const int queryIdx = blockIdx.x;

            float* allDistRow = allDist.ptr(queryIdx);

            float dist = numeric_limits<float>::max();
            int bestIdx = -1;

            for (int i = threadIdx.x; i < allDist.cols; i += BLOCK_SIZE)
            {
                float reg = allDistRow[i];
                if (reg < dist)
                {
                    dist = reg;
                    bestIdx = i;
                }
            }

            s_dist[threadIdx.x] = dist;
            s_trainIdx[threadIdx.x] = bestIdx;
            __syncthreads();

            reducePredVal<BLOCK_SIZE>(s_dist, dist, s_trainIdx, bestIdx, threadIdx.x, less<volatile float>());

            if (threadIdx.x == 0)
            {
                if (dist < numeric_limits<float>::max())
                {
                    allDistRow[bestIdx] = numeric_limits<float>::max();
                    trainIdx.ptr(queryIdx)[i] = bestIdx;
                    distance.ptr(queryIdx)[i] = dist;
                }
            }
        }

        template <int BLOCK_SIZE>
<<<<<<< HEAD
        void findKnnMatch(int k, const DevMem2Di& trainIdx, const DevMem2Df& distance, const DevMem2Df& allDist, cudaStream_t stream)
=======
        void findKnnMatch(int k, const PtrStepSzi& trainIdx, const PtrStepSzf& distance, const PtrStepSzf& allDist, cudaStream_t stream)
>>>>>>> f4e33ea0
        {
            const dim3 block(BLOCK_SIZE, 1, 1);
            const dim3 grid(trainIdx.rows, 1, 1);

            for (int i = 0; i < k; ++i)
            {
                findBestMatch<BLOCK_SIZE><<<grid, block, 0, stream>>>(allDist, i, trainIdx, distance);
                cudaSafeCall( cudaGetLastError() );
            }

            if (stream == 0)
                cudaSafeCall( cudaDeviceSynchronize() );
        }

        void findKnnMatchDispatcher(int k, const PtrStepSzb& trainIdx, const PtrStepSzb& distance, const PtrStepSzf& allDist, int cc, cudaStream_t stream)
        {
            findKnnMatch<256>(k, static_cast<PtrStepSzi>(trainIdx), static_cast<PtrStepSzf>(distance), allDist, stream);
        }

        ///////////////////////////////////////////////////////////////////////////////
        // knn match Dispatcher

        template <typename Dist, typename T, typename Mask>
<<<<<<< HEAD
        void matchDispatcher(const DevMem2D_<T>& query, const DevMem2D_<T>& train, int k, const Mask& mask,
            const DevMem2Db& trainIdx, const DevMem2Db& distance, const DevMem2Df& allDist,
=======
        void matchDispatcher(const PtrStepSz<T>& query, const PtrStepSz<T>& train, int k, const Mask& mask,
            const PtrStepSzb& trainIdx, const PtrStepSzb& distance, const PtrStepSzf& allDist,
>>>>>>> f4e33ea0
            int cc, cudaStream_t stream)
        {
            if (k == 2)
            {
                match2Dispatcher<Dist>(query, train, mask, trainIdx, distance, cc, stream);
            }
            else
            {
                calcDistanceDispatcher<Dist>(query, train, mask, allDist, cc, stream);
                findKnnMatchDispatcher(k, trainIdx, distance, allDist, cc, stream);
            }
        }

        ///////////////////////////////////////////////////////////////////////////////
        // knn match caller

<<<<<<< HEAD
        template <typename T> void matchL1_gpu(const DevMem2Db& query, const DevMem2Db& train, int k, const DevMem2Db& mask,
            const DevMem2Db& trainIdx, const DevMem2Db& distance, const DevMem2Df& allDist,
=======
        template <typename T> void matchL1_gpu(const PtrStepSzb& query, const PtrStepSzb& train, int k, const PtrStepSzb& mask,
            const PtrStepSzb& trainIdx, const PtrStepSzb& distance, const PtrStepSzf& allDist,
>>>>>>> f4e33ea0
            int cc, cudaStream_t stream)
        {
            if (mask.data)
                matchDispatcher< L1Dist<T> >(static_cast< PtrStepSz<T> >(query), static_cast< PtrStepSz<T> >(train), k, SingleMask(mask), trainIdx, distance, allDist, cc, stream);
            else
                matchDispatcher< L1Dist<T> >(static_cast< PtrStepSz<T> >(query), static_cast< PtrStepSz<T> >(train), k, WithOutMask(), trainIdx, distance, allDist, cc, stream);
        }

        template void matchL1_gpu<uchar >(const PtrStepSzb& queryDescs, const PtrStepSzb& trainDescs, int k, const PtrStepSzb& mask, const PtrStepSzb& trainIdx, const PtrStepSzb& distance, const PtrStepSzf& allDist, int cc, cudaStream_t stream);
        //template void matchL1_gpu<schar >(const PtrStepSzb& queryDescs, const PtrStepSzb& trainDescs, int k, const PtrStepSzb& mask, const PtrStepSzb& trainIdx, const PtrStepSzb& distance, const PtrStepSzf& allDist, int cc, cudaStream_t stream);
        template void matchL1_gpu<ushort>(const PtrStepSzb& queryDescs, const PtrStepSzb& trainDescs, int k, const PtrStepSzb& mask, const PtrStepSzb& trainIdx, const PtrStepSzb& distance, const PtrStepSzf& allDist, int cc, cudaStream_t stream);
        template void matchL1_gpu<short >(const PtrStepSzb& queryDescs, const PtrStepSzb& trainDescs, int k, const PtrStepSzb& mask, const PtrStepSzb& trainIdx, const PtrStepSzb& distance, const PtrStepSzf& allDist, int cc, cudaStream_t stream);
        template void matchL1_gpu<int   >(const PtrStepSzb& queryDescs, const PtrStepSzb& trainDescs, int k, const PtrStepSzb& mask, const PtrStepSzb& trainIdx, const PtrStepSzb& distance, const PtrStepSzf& allDist, int cc, cudaStream_t stream);
        template void matchL1_gpu<float >(const PtrStepSzb& queryDescs, const PtrStepSzb& trainDescs, int k, const PtrStepSzb& mask, const PtrStepSzb& trainIdx, const PtrStepSzb& distance, const PtrStepSzf& allDist, int cc, cudaStream_t stream);

<<<<<<< HEAD
        template <typename T> void matchL2_gpu(const DevMem2Db& query, const DevMem2Db& train, int k, const DevMem2Db& mask,
            const DevMem2Db& trainIdx, const DevMem2Db& distance, const DevMem2Df& allDist,
=======
        template <typename T> void matchL2_gpu(const PtrStepSzb& query, const PtrStepSzb& train, int k, const PtrStepSzb& mask,
            const PtrStepSzb& trainIdx, const PtrStepSzb& distance, const PtrStepSzf& allDist,
>>>>>>> f4e33ea0
            int cc, cudaStream_t stream)
        {
            if (mask.data)
                matchDispatcher<L2Dist>(static_cast< PtrStepSz<T> >(query), static_cast< PtrStepSz<T> >(train), k, SingleMask(mask), trainIdx, distance, allDist, cc, stream);
            else
                matchDispatcher<L2Dist>(static_cast< PtrStepSz<T> >(query), static_cast< PtrStepSz<T> >(train), k, WithOutMask(), trainIdx, distance, allDist, cc, stream);
        }

        //template void matchL2_gpu<uchar >(const PtrStepSzb& queryDescs, const PtrStepSzb& trainDescs, int k, const PtrStepSzb& mask, const PtrStepSzb& trainIdx, const PtrStepSzb& distance, const PtrStepSzf& allDist, int cc, cudaStream_t stream);
        //template void matchL2_gpu<schar >(const PtrStepSzb& queryDescs, const PtrStepSzb& trainDescs, int k, const PtrStepSzb& mask, const PtrStepSzb& trainIdx, const PtrStepSzb& distance, const PtrStepSzf& allDist, int cc, cudaStream_t stream);
        //template void matchL2_gpu<ushort>(const PtrStepSzb& queryDescs, const PtrStepSzb& trainDescs, int k, const PtrStepSzb& mask, const PtrStepSzb& trainIdx, const PtrStepSzb& distance, const PtrStepSzf& allDist, int cc, cudaStream_t stream);
        //template void matchL2_gpu<short >(const PtrStepSzb& queryDescs, const PtrStepSzb& trainDescs, int k, const PtrStepSzb& mask, const PtrStepSzb& trainIdx, const PtrStepSzb& distance, const PtrStepSzf& allDist, int cc, cudaStream_t stream);
        //template void matchL2_gpu<int   >(const PtrStepSzb& queryDescs, const PtrStepSzb& trainDescs, int k, const PtrStepSzb& mask, const PtrStepSzb& trainIdx, const PtrStepSzb& distance, const PtrStepSzf& allDist, int cc, cudaStream_t stream);
        template void matchL2_gpu<float >(const PtrStepSzb& queryDescs, const PtrStepSzb& trainDescs, int k, const PtrStepSzb& mask, const PtrStepSzb& trainIdx, const PtrStepSzb& distance, const PtrStepSzf& allDist, int cc, cudaStream_t stream);

<<<<<<< HEAD
        template <typename T> void matchHamming_gpu(const DevMem2Db& query, const DevMem2Db& train, int k, const DevMem2Db& mask,
            const DevMem2Db& trainIdx, const DevMem2Db& distance, const DevMem2Df& allDist,
=======
        template <typename T> void matchHamming_gpu(const PtrStepSzb& query, const PtrStepSzb& train, int k, const PtrStepSzb& mask,
            const PtrStepSzb& trainIdx, const PtrStepSzb& distance, const PtrStepSzf& allDist,
>>>>>>> f4e33ea0
            int cc, cudaStream_t stream)
        {
            if (mask.data)
                matchDispatcher<HammingDist>(static_cast< PtrStepSz<T> >(query), static_cast< PtrStepSz<T> >(train), k, SingleMask(mask), trainIdx, distance, allDist, cc, stream);
            else
                matchDispatcher<HammingDist>(static_cast< PtrStepSz<T> >(query), static_cast< PtrStepSz<T> >(train), k, WithOutMask(), trainIdx, distance, allDist, cc, stream);
        }

        template void matchHamming_gpu<uchar >(const PtrStepSzb& queryDescs, const PtrStepSzb& trainDescs, int k, const PtrStepSzb& mask, const PtrStepSzb& trainIdx, const PtrStepSzb& distance, const PtrStepSzf& allDist, int cc, cudaStream_t stream);
        //template void matchHamming_gpu<schar >(const PtrStepSzb& queryDescs, const PtrStepSzb& trainDescs, int k, const PtrStepSzb& mask, const PtrStepSzb& trainIdx, const PtrStepSzb& distance, const PtrStepSzf& allDist, int cc, cudaStream_t stream);
        template void matchHamming_gpu<ushort>(const PtrStepSzb& queryDescs, const PtrStepSzb& trainDescs, int k, const PtrStepSzb& mask, const PtrStepSzb& trainIdx, const PtrStepSzb& distance, const PtrStepSzf& allDist, int cc, cudaStream_t stream);
        //template void matchHamming_gpu<short >(const PtrStepSzb& queryDescs, const PtrStepSzb& trainDescs, int k, const PtrStepSzb& mask, const PtrStepSzb& trainIdx, const PtrStepSzb& distance, const PtrStepSzf& allDist, int cc, cudaStream_t stream);
        template void matchHamming_gpu<int   >(const PtrStepSzb& queryDescs, const PtrStepSzb& trainDescs, int k, const PtrStepSzb& mask, const PtrStepSzb& trainIdx, const PtrStepSzb& distance, const PtrStepSzf& allDist, int cc, cudaStream_t stream);

<<<<<<< HEAD
        template <typename T> void match2L1_gpu(const DevMem2Db& query, const DevMem2Db& trains, const DevMem2D_<PtrStepb>& masks,
            const DevMem2Db& trainIdx, const DevMem2Db& imgIdx, const DevMem2Db& distance,
=======
        template <typename T> void match2L1_gpu(const PtrStepSzb& query, const PtrStepSzb& trains, const PtrStepSz<PtrStepb>& masks,
            const PtrStepSzb& trainIdx, const PtrStepSzb& imgIdx, const PtrStepSzb& distance,
>>>>>>> f4e33ea0
            int cc, cudaStream_t stream)
        {
            if (masks.data)
                match2Dispatcher< L1Dist<T> >(static_cast< PtrStepSz<T> >(query), (const PtrStepSz<T>*)trains.ptr(), trains.cols, MaskCollection(masks.data), trainIdx, imgIdx, distance, cc, stream);
            else
                match2Dispatcher< L1Dist<T> >(static_cast< PtrStepSz<T> >(query), (const PtrStepSz<T>*)trains.ptr(), trains.cols, WithOutMask(), trainIdx, imgIdx, distance, cc, stream);
        }

        template void match2L1_gpu<uchar >(const PtrStepSzb& query, const PtrStepSzb& trains, const PtrStepSz<PtrStepb>& masks, const PtrStepSzb& trainIdx, const PtrStepSzb& imgIdx, const PtrStepSzb& distance, int cc, cudaStream_t stream);
        //template void match2L1_gpu<schar >(const PtrStepSzb& query, const PtrStepSzb& trains, const PtrStepSz<PtrStepb>& masks, const PtrStepSzb& trainIdx, const PtrStepSzb& imgIdx, const PtrStepSzb& distance, int cc, cudaStream_t stream);
        template void match2L1_gpu<ushort>(const PtrStepSzb& query, const PtrStepSzb& trains, const PtrStepSz<PtrStepb>& masks, const PtrStepSzb& trainIdx, const PtrStepSzb& imgIdx, const PtrStepSzb& distance, int cc, cudaStream_t stream);
        template void match2L1_gpu<short >(const PtrStepSzb& query, const PtrStepSzb& trains, const PtrStepSz<PtrStepb>& masks, const PtrStepSzb& trainIdx, const PtrStepSzb& imgIdx, const PtrStepSzb& distance, int cc, cudaStream_t stream);
        template void match2L1_gpu<int   >(const PtrStepSzb& query, const PtrStepSzb& trains, const PtrStepSz<PtrStepb>& masks, const PtrStepSzb& trainIdx, const PtrStepSzb& imgIdx, const PtrStepSzb& distance, int cc, cudaStream_t stream);
        template void match2L1_gpu<float >(const PtrStepSzb& query, const PtrStepSzb& trains, const PtrStepSz<PtrStepb>& masks, const PtrStepSzb& trainIdx, const PtrStepSzb& imgIdx, const PtrStepSzb& distance, int cc, cudaStream_t stream);

<<<<<<< HEAD
        template <typename T> void match2L2_gpu(const DevMem2Db& query, const DevMem2Db& trains, const DevMem2D_<PtrStepb>& masks,
            const DevMem2Db& trainIdx, const DevMem2Db& imgIdx, const DevMem2Db& distance,
=======
        template <typename T> void match2L2_gpu(const PtrStepSzb& query, const PtrStepSzb& trains, const PtrStepSz<PtrStepb>& masks,
            const PtrStepSzb& trainIdx, const PtrStepSzb& imgIdx, const PtrStepSzb& distance,
>>>>>>> f4e33ea0
            int cc, cudaStream_t stream)
        {
            if (masks.data)
                match2Dispatcher<L2Dist>(static_cast< PtrStepSz<T> >(query), (const PtrStepSz<T>*)trains.ptr(), trains.cols, MaskCollection(masks.data), trainIdx, imgIdx, distance, cc, stream);
            else
                match2Dispatcher<L2Dist>(static_cast< PtrStepSz<T> >(query), (const PtrStepSz<T>*)trains.ptr(), trains.cols, WithOutMask(), trainIdx, imgIdx, distance, cc, stream);
        }

        //template void match2L2_gpu<uchar >(const PtrStepSzb& query, const PtrStepSzb& trains, const PtrStepSz<PtrStepb>& masks, const PtrStepSzb& trainIdx, const PtrStepSzb& imgIdx, const PtrStepSzb& distance, int cc, cudaStream_t stream);
        //template void match2L2_gpu<schar >(const PtrStepSzb& query, const PtrStepSzb& trains, const PtrStepSz<PtrStepb>& masks, const PtrStepSzb& trainIdx, const PtrStepSzb& imgIdx, const PtrStepSzb& distance, int cc, cudaStream_t stream);
        //template void match2L2_gpu<ushort>(const PtrStepSzb& query, const PtrStepSzb& trains, const PtrStepSz<PtrStepb>& masks, const PtrStepSzb& trainIdx, const PtrStepSzb& imgIdx, const PtrStepSzb& distance, int cc, cudaStream_t stream);
        //template void match2L2_gpu<short >(const PtrStepSzb& query, const PtrStepSzb& trains, const PtrStepSz<PtrStepb>& masks, const PtrStepSzb& trainIdx, const PtrStepSzb& imgIdx, const PtrStepSzb& distance, int cc, cudaStream_t stream);
        //template void match2L2_gpu<int   >(const PtrStepSzb& query, const PtrStepSzb& trains, const PtrStepSz<PtrStepb>& masks, const PtrStepSzb& trainIdx, const PtrStepSzi& imgIdx, const PtrStepSzb& distance, int cc, cudaStream_t stream);
        template void match2L2_gpu<float >(const PtrStepSzb& query, const PtrStepSzb& trains, const PtrStepSz<PtrStepb>& masks, const PtrStepSzb& trainIdx, const PtrStepSzb& imgIdx, const PtrStepSzb& distance, int cc, cudaStream_t stream);

<<<<<<< HEAD
        template <typename T> void match2Hamming_gpu(const DevMem2Db& query, const DevMem2Db& trains, const DevMem2D_<PtrStepb>& masks,
            const DevMem2Db& trainIdx, const DevMem2Db& imgIdx, const DevMem2Db& distance,
=======
        template <typename T> void match2Hamming_gpu(const PtrStepSzb& query, const PtrStepSzb& trains, const PtrStepSz<PtrStepb>& masks,
            const PtrStepSzb& trainIdx, const PtrStepSzb& imgIdx, const PtrStepSzb& distance,
>>>>>>> f4e33ea0
            int cc, cudaStream_t stream)
        {
            if (masks.data)
                match2Dispatcher<HammingDist>(static_cast< PtrStepSz<T> >(query), (const PtrStepSz<T>*)trains.ptr(), trains.cols, MaskCollection(masks.data), trainIdx, imgIdx, distance, cc, stream);
            else
                match2Dispatcher<HammingDist>(static_cast< PtrStepSz<T> >(query), (const PtrStepSz<T>*)trains.ptr(), trains.cols, WithOutMask(), trainIdx, imgIdx, distance, cc, stream);
        }

        template void match2Hamming_gpu<uchar >(const PtrStepSzb& query, const PtrStepSzb& trains, const PtrStepSz<PtrStepb>& masks, const PtrStepSzb& trainIdx, const PtrStepSzb& imgIdx, const PtrStepSzb& distance, int cc, cudaStream_t stream);
        //template void match2Hamming_gpu<schar >(const PtrStepSzb& query, const PtrStepSzb& trains, const PtrStepSz<PtrStepb>& masks, const PtrStepSzb& trainIdx, const PtrStepSzb& imgIdx, const PtrStepSzb& distance, int cc, cudaStream_t stream);
        template void match2Hamming_gpu<ushort>(const PtrStepSzb& query, const PtrStepSzb& trains, const PtrStepSz<PtrStepb>& masks, const PtrStepSzb& trainIdx, const PtrStepSzb& imgIdx, const PtrStepSzb& distance, int cc, cudaStream_t stream);
        //template void match2Hamming_gpu<short >(const PtrStepSzb& query, const PtrStepSzb& trains, const PtrStepSz<PtrStepb>& masks, const PtrStepSzb& trainIdx, const PtrStepSzb& imgIdx, const PtrStepSzb& distance, int cc, cudaStream_t stream);
        template void match2Hamming_gpu<int   >(const PtrStepSzb& query, const PtrStepSzb& trains, const PtrStepSz<PtrStepb>& masks, const PtrStepSzb& trainIdx, const PtrStepSzb& imgIdx, const PtrStepSzb& distance, int cc, cudaStream_t stream);
    } // namespace bf_knnmatch
}}} // namespace cv { namespace gpu { namespace device {


#endif /* CUDA_DISABLER */<|MERGE_RESOLUTION|>--- conflicted
+++ resolved
@@ -1,1319 +1,1167 @@
-/*M///////////////////////////////////////////////////////////////////////////////////////
-//
-//  IMPORTANT: READ BEFORE DOWNLOADING, COPYING, INSTALLING OR USING.
-//
-//  By downloading, copying, installing or using the software you agree to this license.
-//  If you do not agree to this license, do not download, install,
-//  copy or use the software.
-//
-//
-//                           License Agreement
-//                For Open Source Computer Vision Library
-//
-// Copyright (C) 2000-2008, Intel Corporation, all rights reserved.
-// Copyright (C) 2009, Willow Garage Inc., all rights reserved.
-// Third party copyrights are property of their respective owners.
-//
-// Redistribution and use in source and binary forms, with or without modification,
-// are permitted provided that the following conditions are met:
-//
-//   * Redistribution's of source code must retain the above copyright notice,
-//     this list of conditions and the following disclaimer.
-//
-//   * Redistribution's in binary form must reproduce the above copyright notice,
-//     this list of conditions and the following disclaimer in the documentation
-//     and/or other materials provided with the distribution.
-//
-//   * The name of the copyright holders may not be used to endorse or promote products
-//     derived from this software without specific prior written permission.
-//
-// This software is provided by the copyright holders and contributors "as is" and
-// any express or bpied warranties, including, but not limited to, the bpied
-// warranties of merchantability and fitness for a particular purpose are disclaimed.
-// In no event shall the Intel Corporation or contributors be liable for any direct,
-// indirect, incidental, special, exemplary, or consequential damages
-// (including, but not limited to, procurement of substitute goods or services;
-// loss of use, data, or profits; or business interruption) however caused
-// and on any theory of liability, whether in contract, strict liability,
-// or tort (including negligence or otherwise) arising in any way out of
-// the use of this software, even if advised of the possibility of such damage.
-//
-//M*/
-
-#if !defined CUDA_DISABLER
-
-#include "internal_shared.hpp"
-#include "opencv2/gpu/device/limits.hpp"
-#include "opencv2/gpu/device/vec_distance.hpp"
-#include "opencv2/gpu/device/datamov_utils.hpp"
-
-namespace cv { namespace gpu { namespace device
-{
-    namespace bf_knnmatch
-    {
-        ///////////////////////////////////////////////////////////////////////////////
-        // Reduction
-
-        template <int BLOCK_SIZE>
-        __device__ void findBestMatch(float& bestDistance1, float& bestDistance2,
-                                      int& bestTrainIdx1, int& bestTrainIdx2,
-                                      float* s_distance, int* s_trainIdx)
-        {
-            float myBestDistance1 = numeric_limits<float>::max();
-            float myBestDistance2 = numeric_limits<float>::max();
-            int myBestTrainIdx1 = -1;
-            int myBestTrainIdx2 = -1;
-
-            s_distance += threadIdx.y * BLOCK_SIZE;
-            s_trainIdx += threadIdx.y * BLOCK_SIZE;
-
-            s_distance[threadIdx.x] = bestDistance1;
-            s_trainIdx[threadIdx.x] = bestTrainIdx1;
-
-            __syncthreads();
-
-            if (threadIdx.x == 0)
-            {
-                #pragma unroll
-                for (int i = 0; i < BLOCK_SIZE; ++i)
-                {
-                    float val = s_distance[i];
-
-                    if (val < myBestDistance1)
-                    {
-                        myBestDistance2 = myBestDistance1;
-                        myBestTrainIdx2 = myBestTrainIdx1;
-
-                        myBestDistance1 = val;
-                        myBestTrainIdx1 = s_trainIdx[i];
-                    }
-                    else if (val < myBestDistance2)
-                    {
-                        myBestDistance2 = val;
-                        myBestTrainIdx2 = s_trainIdx[i];
-                    }
-                }
-            }
-
-            __syncthreads();
-
-            s_distance[threadIdx.x] = bestDistance2;
-            s_trainIdx[threadIdx.x] = bestTrainIdx2;
-
-            __syncthreads();
-
-            if (threadIdx.x == 0)
-            {
-                #pragma unroll
-                for (int i = 0; i < BLOCK_SIZE; ++i)
-                {
-                    float val = s_distance[i];
-
-                    if (val < myBestDistance2)
-                    {
-                        myBestDistance2 = val;
-                        myBestTrainIdx2 = s_trainIdx[i];
-                    }
-                }
-            }
-
-            bestDistance1 = myBestDistance1;
-            bestDistance2 = myBestDistance2;
-
-            bestTrainIdx1 = myBestTrainIdx1;
-            bestTrainIdx2 = myBestTrainIdx2;
-        }
-
-        template <int BLOCK_SIZE>
-        __device__ void findBestMatch(float& bestDistance1, float& bestDistance2,
-                                       int& bestTrainIdx1, int& bestTrainIdx2,
-                                       int& bestImgIdx1, int& bestImgIdx2,
-                                       float* s_distance, int* s_trainIdx, int* s_imgIdx)
-        {
-            float myBestDistance1 = numeric_limits<float>::max();
-            float myBestDistance2 = numeric_limits<float>::max();
-            int myBestTrainIdx1 = -1;
-            int myBestTrainIdx2 = -1;
-            int myBestImgIdx1 = -1;
-            int myBestImgIdx2 = -1;
-
-            s_distance += threadIdx.y * BLOCK_SIZE;
-            s_trainIdx += threadIdx.y * BLOCK_SIZE;
-            s_imgIdx   += threadIdx.y * BLOCK_SIZE;
-
-            s_distance[threadIdx.x] = bestDistance1;
-            s_trainIdx[threadIdx.x] = bestTrainIdx1;
-            s_imgIdx[threadIdx.x]   = bestImgIdx1;
-
-            __syncthreads();
-
-            if (threadIdx.x == 0)
-            {
-                #pragma unroll
-                for (int i = 0; i < BLOCK_SIZE; ++i)
-                {
-                    float val = s_distance[i];
-
-                    if (val < myBestDistance1)
-                    {
-                        myBestDistance2 = myBestDistance1;
-                        myBestTrainIdx2 = myBestTrainIdx1;
-                        myBestImgIdx2   = myBestImgIdx1;
-
-                        myBestDistance1 = val;
-                        myBestTrainIdx1 = s_trainIdx[i];
-                        myBestImgIdx1   = s_imgIdx[i];
-                    }
-                    else if (val < myBestDistance2)
-                    {
-                        myBestDistance2 = val;
-                        myBestTrainIdx2 = s_trainIdx[i];
-                        myBestImgIdx2   = s_imgIdx[i];
-                    }
-                }
-            }
-
-            __syncthreads();
-
-            s_distance[threadIdx.x] = bestDistance2;
-            s_trainIdx[threadIdx.x] = bestTrainIdx2;
-            s_imgIdx[threadIdx.x]   = bestImgIdx2;
-
-            __syncthreads();
-
-            if (threadIdx.x == 0)
-            {
-                #pragma unroll
-                for (int i = 0; i < BLOCK_SIZE; ++i)
-                {
-                    float val = s_distance[i];
-
-                    if (val < myBestDistance2)
-                    {
-                        myBestDistance2 = val;
-                        myBestTrainIdx2 = s_trainIdx[i];
-                        myBestImgIdx2   = s_imgIdx[i];
-                    }
-                }
-            }
-
-            bestDistance1 = myBestDistance1;
-            bestDistance2 = myBestDistance2;
-
-            bestTrainIdx1 = myBestTrainIdx1;
-            bestTrainIdx2 = myBestTrainIdx2;
-
-            bestImgIdx1 = myBestImgIdx1;
-            bestImgIdx2 = myBestImgIdx2;
-        }
-
-        ///////////////////////////////////////////////////////////////////////////////
-        // Match Unrolled Cached
-
-        template <int BLOCK_SIZE, int MAX_DESC_LEN, typename T, typename U>
-<<<<<<< HEAD
-        __device__ void loadQueryToSmem(int queryIdx, const DevMem2D_<T>& query, U* s_query)
-=======
-        __device__ void loadQueryToSmem(int queryIdx, const PtrStepSz<T>& query, U* s_query)
->>>>>>> f4e33ea0
-        {
-            #pragma unroll
-            for (int i = 0; i < MAX_DESC_LEN / BLOCK_SIZE; ++i)
-            {
-                const int loadX = threadIdx.x + i * BLOCK_SIZE;
-                s_query[threadIdx.y * MAX_DESC_LEN + loadX] = loadX < query.cols ? query.ptr(::min(queryIdx, query.rows - 1))[loadX] : 0;
-            }
-        }
-
-        template <int BLOCK_SIZE, int MAX_DESC_LEN, typename Dist, typename T, typename Mask>
-<<<<<<< HEAD
-        __device__ void loopUnrolledCached(int queryIdx, const DevMem2D_<T>& query, int imgIdx, const DevMem2D_<T>& train, const Mask& mask,
-=======
-        __device__ void loopUnrolledCached(int queryIdx, const PtrStepSz<T>& query, int imgIdx, const PtrStepSz<T>& train, const Mask& mask,
->>>>>>> f4e33ea0
-                                           typename Dist::value_type* s_query, typename Dist::value_type* s_train,
-                                           float& bestDistance1, float& bestDistance2,
-                                           int& bestTrainIdx1, int& bestTrainIdx2,
-                                           int& bestImgIdx1, int& bestImgIdx2)
-        {
-            for (int t = 0, endt = (train.rows + BLOCK_SIZE - 1) / BLOCK_SIZE; t < endt; ++t)
-            {
-                Dist dist;
-
-                #pragma unroll
-                for (int i = 0; i < MAX_DESC_LEN / BLOCK_SIZE; ++i)
-                {
-                    const int loadX = threadIdx.x + i * BLOCK_SIZE;
-
-                    s_train[threadIdx.x * BLOCK_SIZE + threadIdx.y] = 0;
-
-                    if (loadX < train.cols)
-                    {
-                        T val;
-
-                        ForceGlob<T>::Load(train.ptr(::min(t * BLOCK_SIZE + threadIdx.y, train.rows - 1)), loadX, val);
-                        s_train[threadIdx.x * BLOCK_SIZE + threadIdx.y] = val;
-                    }
-
-                    __syncthreads();
-
-                    #pragma unroll
-                    for (int j = 0; j < BLOCK_SIZE; ++j)
-                        dist.reduceIter(s_query[threadIdx.y * MAX_DESC_LEN + i * BLOCK_SIZE + j], s_train[j * BLOCK_SIZE + threadIdx.x]);
-
-                    __syncthreads();
-                }
-
-                typename Dist::result_type distVal = dist;
-
-                const int trainIdx = t * BLOCK_SIZE + threadIdx.x;
-
-                if (queryIdx < query.rows && trainIdx < train.rows && mask(queryIdx, trainIdx))
-                {
-                    if (distVal < bestDistance1)
-                    {
-                        bestImgIdx2   = bestImgIdx1;
-                        bestDistance2 = bestDistance1;
-                        bestTrainIdx2 = bestTrainIdx1;
-
-                        bestImgIdx1   = imgIdx;
-                        bestDistance1 = distVal;
-                        bestTrainIdx1 = trainIdx;
-                    }
-                    else if (distVal < bestDistance2)
-                    {
-                        bestImgIdx2   = imgIdx;
-                        bestDistance2 = distVal;
-                        bestTrainIdx2 = trainIdx;
-                    }
-                }
-            }
-        }
-
-        template <int BLOCK_SIZE, int MAX_DESC_LEN, typename Dist, typename T, typename Mask>
-<<<<<<< HEAD
-        __global__ void matchUnrolledCached(const DevMem2D_<T> query, const DevMem2D_<T> train, const Mask mask, int2* bestTrainIdx, float2* bestDistance)
-=======
-        __global__ void matchUnrolledCached(const PtrStepSz<T> query, const PtrStepSz<T> train, const Mask mask, int2* bestTrainIdx, float2* bestDistance)
->>>>>>> f4e33ea0
-        {
-            extern __shared__ int smem[];
-
-            const int queryIdx = blockIdx.x * BLOCK_SIZE + threadIdx.y;
-
-            typename Dist::value_type* s_query = (typename Dist::value_type*)(smem);
-            typename Dist::value_type* s_train = (typename Dist::value_type*)(smem + BLOCK_SIZE * MAX_DESC_LEN);
-
-            loadQueryToSmem<BLOCK_SIZE, MAX_DESC_LEN>(queryIdx, query, s_query);
-
-            float myBestDistance1 = numeric_limits<float>::max();
-            float myBestDistance2 = numeric_limits<float>::max();
-            int myBestTrainIdx1 = -1;
-            int myBestTrainIdx2 = -1;
-
-            loopUnrolledCached<BLOCK_SIZE, MAX_DESC_LEN, Dist>(queryIdx, query, 0, train, mask, s_query, s_train, myBestDistance1, myBestDistance2, myBestTrainIdx1, myBestTrainIdx2, myBestTrainIdx1, myBestTrainIdx2);
-
-            __syncthreads();
-
-            float* s_distance = (float*)(smem);
-            int* s_trainIdx = (int*)(smem + BLOCK_SIZE * BLOCK_SIZE);
-
-            findBestMatch<BLOCK_SIZE>(myBestDistance1, myBestDistance2, myBestTrainIdx1, myBestTrainIdx2, s_distance, s_trainIdx);
-
-            if (queryIdx < query.rows && threadIdx.x == 0)
-            {
-                bestTrainIdx[queryIdx] = make_int2(myBestTrainIdx1, myBestTrainIdx2);
-                bestDistance[queryIdx] = make_float2(myBestDistance1, myBestDistance2);
-            }
-        }
-
-        template <int BLOCK_SIZE, int MAX_DESC_LEN, typename Dist, typename T, typename Mask>
-<<<<<<< HEAD
-        void matchUnrolledCached(const DevMem2D_<T>& query, const DevMem2D_<T>& train, const Mask& mask,
-                                 const DevMem2D_<int2>& trainIdx, const DevMem2D_<float2>& distance,
-=======
-        void matchUnrolledCached(const PtrStepSz<T>& query, const PtrStepSz<T>& train, const Mask& mask,
-                                 const PtrStepSz<int2>& trainIdx, const PtrStepSz<float2>& distance,
->>>>>>> f4e33ea0
-                                 cudaStream_t stream)
-        {
-            const dim3 block(BLOCK_SIZE, BLOCK_SIZE);
-            const dim3 grid(divUp(query.rows, BLOCK_SIZE));
-
-            const size_t smemSize = (BLOCK_SIZE * (MAX_DESC_LEN >= BLOCK_SIZE ? MAX_DESC_LEN : BLOCK_SIZE) + BLOCK_SIZE * BLOCK_SIZE) * sizeof(int);
-
-            matchUnrolledCached<BLOCK_SIZE, MAX_DESC_LEN, Dist><<<grid, block, smemSize, stream>>>(query, train, mask, trainIdx.data, distance.data);
-            cudaSafeCall( cudaGetLastError() );
-
-            if (stream == 0)
-                cudaSafeCall( cudaDeviceSynchronize() );
-        }
-
-        template <int BLOCK_SIZE, int MAX_DESC_LEN, typename Dist, typename T, typename Mask>
-<<<<<<< HEAD
-        __global__ void matchUnrolledCached(const DevMem2D_<T> query, const DevMem2D_<T>* trains, int n, const Mask mask, int2* bestTrainIdx, int2* bestImgIdx, float2* bestDistance)
-=======
-        __global__ void matchUnrolledCached(const PtrStepSz<T> query, const PtrStepSz<T>* trains, int n, const Mask mask, int2* bestTrainIdx, int2* bestImgIdx, float2* bestDistance)
->>>>>>> f4e33ea0
-        {
-            extern __shared__ int smem[];
-
-            const int queryIdx = blockIdx.x * BLOCK_SIZE + threadIdx.y;
-
-            typename Dist::value_type* s_query = (typename Dist::value_type*)(smem);
-            typename Dist::value_type* s_train = (typename Dist::value_type*)(smem + BLOCK_SIZE * MAX_DESC_LEN);
-
-            loadQueryToSmem<BLOCK_SIZE, MAX_DESC_LEN>(queryIdx, query, s_query);
-
-            float myBestDistance1 = numeric_limits<float>::max();
-            float myBestDistance2 = numeric_limits<float>::max();
-            int myBestTrainIdx1 = -1;
-            int myBestTrainIdx2 = -1;
-            int myBestImgIdx1 = -1;
-            int myBestImgIdx2 = -1;
-
-            Mask m = mask;
-
-            for (int imgIdx = 0; imgIdx < n; ++imgIdx)
-            {
-                const PtrStepSz<T> train = trains[imgIdx];
-                m.next();
-                loopUnrolledCached<BLOCK_SIZE, MAX_DESC_LEN, Dist>(queryIdx, query, imgIdx, train, m, s_query, s_train, myBestDistance1, myBestDistance2, myBestTrainIdx1, myBestTrainIdx2, myBestImgIdx1, myBestImgIdx2);
-            }
-
-            __syncthreads();
-
-            float* s_distance = (float*)(smem);
-            int* s_trainIdx = (int*)(smem + BLOCK_SIZE * BLOCK_SIZE);
-            int* s_imgIdx = (int*)(smem + 2 * BLOCK_SIZE * BLOCK_SIZE);
-
-            findBestMatch<BLOCK_SIZE>(myBestDistance1, myBestDistance2, myBestTrainIdx1, myBestTrainIdx2, myBestImgIdx1, myBestImgIdx2, s_distance, s_trainIdx, s_imgIdx);
-
-            if (queryIdx < query.rows && threadIdx.x == 0)
-            {
-                bestTrainIdx[queryIdx] = make_int2(myBestTrainIdx1, myBestTrainIdx2);
-                bestImgIdx[queryIdx] = make_int2(myBestImgIdx1, myBestImgIdx2);
-                bestDistance[queryIdx] = make_float2(myBestDistance1, myBestDistance2);
-            }
-        }
-
-        template <int BLOCK_SIZE, int MAX_DESC_LEN, typename Dist, typename T, typename Mask>
-<<<<<<< HEAD
-        void matchUnrolledCached(const DevMem2D_<T>& query, const DevMem2D_<T>* trains, int n, const Mask& mask,
-                                 const DevMem2D_<int2>& trainIdx, const DevMem2D_<int2>& imgIdx, const DevMem2D_<float2>& distance,
-=======
-        void matchUnrolledCached(const PtrStepSz<T>& query, const PtrStepSz<T>* trains, int n, const Mask& mask,
-                                 const PtrStepSz<int2>& trainIdx, const PtrStepSz<int2>& imgIdx, const PtrStepSz<float2>& distance,
->>>>>>> f4e33ea0
-                                 cudaStream_t stream)
-        {
-            const dim3 block(BLOCK_SIZE, BLOCK_SIZE);
-            const dim3 grid(divUp(query.rows, BLOCK_SIZE));
-
-            const size_t smemSize = (BLOCK_SIZE * (MAX_DESC_LEN >= 2 * BLOCK_SIZE ? MAX_DESC_LEN : 2 * BLOCK_SIZE) + BLOCK_SIZE * BLOCK_SIZE) * sizeof(int);
-
-            matchUnrolledCached<BLOCK_SIZE, MAX_DESC_LEN, Dist><<<grid, block, smemSize, stream>>>(query, trains, n, mask, trainIdx.data, imgIdx.data, distance.data);
-            cudaSafeCall( cudaGetLastError() );
-
-            if (stream == 0)
-                cudaSafeCall( cudaDeviceSynchronize() );
-        }
-
-        ///////////////////////////////////////////////////////////////////////////////
-        // Match Unrolled
-
-        template <int BLOCK_SIZE, int MAX_DESC_LEN, typename Dist, typename T, typename Mask>
-<<<<<<< HEAD
-        __device__ void loopUnrolled(int queryIdx, const DevMem2D_<T>& query, int imgIdx, const DevMem2D_<T>& train, const Mask& mask,
-=======
-        __device__ void loopUnrolled(int queryIdx, const PtrStepSz<T>& query, int imgIdx, const PtrStepSz<T>& train, const Mask& mask,
->>>>>>> f4e33ea0
-                                     typename Dist::value_type* s_query, typename Dist::value_type* s_train,
-                                     float& bestDistance1, float& bestDistance2,
-                                     int& bestTrainIdx1, int& bestTrainIdx2,
-                                     int& bestImgIdx1, int& bestImgIdx2)
-        {
-            for (int t = 0, endt = (train.rows + BLOCK_SIZE - 1) / BLOCK_SIZE; t < endt; ++t)
-            {
-                Dist dist;
-
-                #pragma unroll
-                for (int i = 0; i < MAX_DESC_LEN / BLOCK_SIZE; ++i)
-                {
-                    const int loadX = threadIdx.x + i * BLOCK_SIZE;
-
-                    s_query[threadIdx.y * BLOCK_SIZE + threadIdx.x] = 0;
-                    s_train[threadIdx.x * BLOCK_SIZE + threadIdx.y] = 0;
-
-                    if (loadX < query.cols)
-                    {
-                        T val;
-
-                        ForceGlob<T>::Load(query.ptr(::min(queryIdx, query.rows - 1)), loadX, val);
-                        s_query[threadIdx.y * BLOCK_SIZE + threadIdx.x] = val;
-
-                        ForceGlob<T>::Load(train.ptr(::min(t * BLOCK_SIZE + threadIdx.y, train.rows - 1)), loadX, val);
-                        s_train[threadIdx.x * BLOCK_SIZE + threadIdx.y] = val;
-                    }
-
-                    __syncthreads();
-
-                    #pragma unroll
-                    for (int j = 0; j < BLOCK_SIZE; ++j)
-                        dist.reduceIter(s_query[threadIdx.y * BLOCK_SIZE + j], s_train[j * BLOCK_SIZE + threadIdx.x]);
-
-                    __syncthreads();
-                }
-
-                typename Dist::result_type distVal = dist;
-
-                const int trainIdx = t * BLOCK_SIZE + threadIdx.x;
-
-                if (queryIdx < query.rows && trainIdx < train.rows && mask(queryIdx, trainIdx))
-                {
-                    if (distVal < bestDistance1)
-                    {
-                        bestImgIdx2   = bestImgIdx1;
-                        bestDistance2 = bestDistance1;
-                        bestTrainIdx2 = bestTrainIdx1;
-
-                        bestImgIdx1   = imgIdx;
-                        bestDistance1 = distVal;
-                        bestTrainIdx1 = trainIdx;
-                    }
-                    else if (distVal < bestDistance2)
-                    {
-                        bestImgIdx2   = imgIdx;
-                        bestDistance2 = distVal;
-                        bestTrainIdx2 = trainIdx;
-                    }
-                }
-            }
-        }
-
-        template <int BLOCK_SIZE, int MAX_DESC_LEN, typename Dist, typename T, typename Mask>
-<<<<<<< HEAD
-        __global__ void matchUnrolled(const DevMem2D_<T> query, const DevMem2D_<T> train, const Mask mask, int2* bestTrainIdx, float2* bestDistance)
-=======
-        __global__ void matchUnrolled(const PtrStepSz<T> query, const PtrStepSz<T> train, const Mask mask, int2* bestTrainIdx, float2* bestDistance)
->>>>>>> f4e33ea0
-        {
-            extern __shared__ int smem[];
-
-            const int queryIdx = blockIdx.x * BLOCK_SIZE + threadIdx.y;
-
-            typename Dist::value_type* s_query = (typename Dist::value_type*)(smem);
-            typename Dist::value_type* s_train = (typename Dist::value_type*)(smem + BLOCK_SIZE * BLOCK_SIZE);
-
-            float myBestDistance1 = numeric_limits<float>::max();
-            float myBestDistance2 = numeric_limits<float>::max();
-            int myBestTrainIdx1 = -1;
-            int myBestTrainIdx2 = -1;
-
-            loopUnrolled<BLOCK_SIZE, MAX_DESC_LEN, Dist>(queryIdx, query, 0, train, mask, s_query, s_train, myBestDistance1, myBestDistance2, myBestTrainIdx1, myBestTrainIdx2, myBestTrainIdx1, myBestTrainIdx2);
-
-            __syncthreads();
-
-            float* s_distance = (float*)(smem);
-            int* s_trainIdx = (int*)(smem + BLOCK_SIZE * BLOCK_SIZE);
-
-            findBestMatch<BLOCK_SIZE>(myBestDistance1, myBestDistance2, myBestTrainIdx1, myBestTrainIdx2, s_distance, s_trainIdx);
-
-            if (queryIdx < query.rows && threadIdx.x == 0)
-            {
-                bestTrainIdx[queryIdx] = make_int2(myBestTrainIdx1, myBestTrainIdx2);
-                bestDistance[queryIdx] = make_float2(myBestDistance1, myBestDistance2);
-            }
-        }
-
-        template <int BLOCK_SIZE, int MAX_DESC_LEN, typename Dist, typename T, typename Mask>
-<<<<<<< HEAD
-        void matchUnrolled(const DevMem2D_<T>& query, const DevMem2D_<T>& train, const Mask& mask,
-                           const DevMem2D_<int2>& trainIdx, const DevMem2D_<float2>& distance,
-=======
-        void matchUnrolled(const PtrStepSz<T>& query, const PtrStepSz<T>& train, const Mask& mask,
-                           const PtrStepSz<int2>& trainIdx, const PtrStepSz<float2>& distance,
->>>>>>> f4e33ea0
-                           cudaStream_t stream)
-        {
-            const dim3 block(BLOCK_SIZE, BLOCK_SIZE);
-            const dim3 grid(divUp(query.rows, BLOCK_SIZE));
-
-            const size_t smemSize = (2 * BLOCK_SIZE * BLOCK_SIZE) * sizeof(int);
-
-            matchUnrolled<BLOCK_SIZE, MAX_DESC_LEN, Dist><<<grid, block, smemSize, stream>>>(query, train, mask, trainIdx.data, distance.data);
-            cudaSafeCall( cudaGetLastError() );
-
-            if (stream == 0)
-                cudaSafeCall( cudaDeviceSynchronize() );
-        }
-
-        template <int BLOCK_SIZE, int MAX_DESC_LEN, typename Dist, typename T, typename Mask>
-<<<<<<< HEAD
-        __global__ void matchUnrolled(const DevMem2D_<T> query, const DevMem2D_<T>* trains, int n, const Mask mask, int2* bestTrainIdx, int2* bestImgIdx, float2* bestDistance)
-=======
-        __global__ void matchUnrolled(const PtrStepSz<T> query, const PtrStepSz<T>* trains, int n, const Mask mask, int2* bestTrainIdx, int2* bestImgIdx, float2* bestDistance)
->>>>>>> f4e33ea0
-        {
-            extern __shared__ int smem[];
-
-            const int queryIdx = blockIdx.x * BLOCK_SIZE + threadIdx.y;
-
-            typename Dist::value_type* s_query = (typename Dist::value_type*)(smem);
-            typename Dist::value_type* s_train = (typename Dist::value_type*)(smem + BLOCK_SIZE * BLOCK_SIZE);
-
-            float myBestDistance1 = numeric_limits<float>::max();
-            float myBestDistance2 = numeric_limits<float>::max();
-            int myBestTrainIdx1 = -1;
-            int myBestTrainIdx2 = -1;
-            int myBestImgIdx1 = -1;
-            int myBestImgIdx2 = -1;
-
-            Mask m = mask;
-
-            for (int imgIdx = 0; imgIdx < n; ++imgIdx)
-            {
-                const PtrStepSz<T> train = trains[imgIdx];
-                m.next();
-                loopUnrolled<BLOCK_SIZE, MAX_DESC_LEN, Dist>(queryIdx, query, imgIdx, train, m, s_query, s_train, myBestDistance1, myBestDistance2, myBestTrainIdx1, myBestTrainIdx2, myBestImgIdx1, myBestImgIdx2);
-            }
-
-            __syncthreads();
-
-            float* s_distance = (float*)(smem);
-            int* s_trainIdx = (int*)(smem + BLOCK_SIZE * BLOCK_SIZE);
-            int* s_imgIdx = (int*)(smem + 2 * BLOCK_SIZE * BLOCK_SIZE);
-
-            findBestMatch<BLOCK_SIZE>(myBestDistance1, myBestDistance2, myBestTrainIdx1, myBestTrainIdx2, myBestImgIdx1, myBestImgIdx2, s_distance, s_trainIdx, s_imgIdx);
-
-            if (queryIdx < query.rows && threadIdx.x == 0)
-            {
-                bestTrainIdx[queryIdx] = make_int2(myBestTrainIdx1, myBestTrainIdx2);
-                bestImgIdx[queryIdx] = make_int2(myBestImgIdx1, myBestImgIdx2);
-                bestDistance[queryIdx] = make_float2(myBestDistance1, myBestDistance2);
-            }
-        }
-
-        template <int BLOCK_SIZE, int MAX_DESC_LEN, typename Dist, typename T, typename Mask>
-<<<<<<< HEAD
-        void matchUnrolled(const DevMem2D_<T>& query, const DevMem2D_<T>* trains, int n, const Mask& mask,
-                           const DevMem2D_<int2>& trainIdx, const DevMem2D_<int2>& imgIdx, const DevMem2D_<float2>& distance,
-=======
-        void matchUnrolled(const PtrStepSz<T>& query, const PtrStepSz<T>* trains, int n, const Mask& mask,
-                           const PtrStepSz<int2>& trainIdx, const PtrStepSz<int2>& imgIdx, const PtrStepSz<float2>& distance,
->>>>>>> f4e33ea0
-                           cudaStream_t stream)
-        {
-            const dim3 block(BLOCK_SIZE, BLOCK_SIZE);
-            const dim3 grid(divUp(query.rows, BLOCK_SIZE));
-
-            const size_t smemSize = (3 * BLOCK_SIZE * BLOCK_SIZE) * sizeof(int);
-
-            matchUnrolled<BLOCK_SIZE, MAX_DESC_LEN, Dist><<<grid, block, smemSize, stream>>>(query, trains, n, mask, trainIdx.data, imgIdx.data, distance.data);
-            cudaSafeCall( cudaGetLastError() );
-
-            if (stream == 0)
-                cudaSafeCall( cudaDeviceSynchronize() );
-        }
-
-        ///////////////////////////////////////////////////////////////////////////////
-        // Match
-
-        template <int BLOCK_SIZE, typename Dist, typename T, typename Mask>
-<<<<<<< HEAD
-        __device__ void loop(int queryIdx, const DevMem2D_<T>& query, int imgIdx, const DevMem2D_<T>& train, const Mask& mask,
-=======
-        __device__ void loop(int queryIdx, const PtrStepSz<T>& query, int imgIdx, const PtrStepSz<T>& train, const Mask& mask,
->>>>>>> f4e33ea0
-                             typename Dist::value_type* s_query, typename Dist::value_type* s_train,
-                             float& bestDistance1, float& bestDistance2,
-                             int& bestTrainIdx1, int& bestTrainIdx2,
-                             int& bestImgIdx1, int& bestImgIdx2)
-        {
-            for (int t = 0, endt = (train.rows + BLOCK_SIZE - 1) / BLOCK_SIZE; t < endt; ++t)
-            {
-                Dist dist;
-
-                for (int i = 0, endi = (query.cols + BLOCK_SIZE - 1) / BLOCK_SIZE; i < endi; ++i)
-                {
-                    const int loadX = threadIdx.x + i * BLOCK_SIZE;
-
-                    s_query[threadIdx.y * BLOCK_SIZE + threadIdx.x] = 0;
-                    s_train[threadIdx.x * BLOCK_SIZE + threadIdx.y] = 0;
-
-                    if (loadX < query.cols)
-                    {
-                        T val;
-
-                        ForceGlob<T>::Load(query.ptr(::min(queryIdx, query.rows - 1)), loadX, val);
-                        s_query[threadIdx.y * BLOCK_SIZE + threadIdx.x] = val;
-
-                        ForceGlob<T>::Load(train.ptr(::min(t * BLOCK_SIZE + threadIdx.y, train.rows - 1)), loadX, val);
-                        s_train[threadIdx.x * BLOCK_SIZE + threadIdx.y] = val;
-                    }
-
-                    __syncthreads();
-
-                    #pragma unroll
-                    for (int j = 0; j < BLOCK_SIZE; ++j)
-                        dist.reduceIter(s_query[threadIdx.y * BLOCK_SIZE + j], s_train[j * BLOCK_SIZE + threadIdx.x]);
-
-                    __syncthreads();
-                }
-
-                typename Dist::result_type distVal = dist;
-
-                const int trainIdx = t * BLOCK_SIZE + threadIdx.x;
-
-                if (queryIdx < query.rows && trainIdx < train.rows && mask(queryIdx, trainIdx))
-                {
-                    if (distVal < bestDistance1)
-                    {
-                        bestImgIdx2   = bestImgIdx1;
-                        bestDistance2 = bestDistance1;
-                        bestTrainIdx2 = bestTrainIdx1;
-
-                        bestImgIdx1   = imgIdx;
-                        bestDistance1 = distVal;
-                        bestTrainIdx1 = trainIdx;
-                    }
-                    else if (distVal < bestDistance2)
-                    {
-                        bestImgIdx2   = imgIdx;
-                        bestDistance2 = distVal;
-                        bestTrainIdx2 = trainIdx;
-                    }
-                }
-            }
-        }
-
-        template <int BLOCK_SIZE, typename Dist, typename T, typename Mask>
-<<<<<<< HEAD
-        __global__ void match(const DevMem2D_<T> query, const DevMem2D_<T> train, const Mask mask, int2* bestTrainIdx, float2* bestDistance)
-=======
-        __global__ void match(const PtrStepSz<T> query, const PtrStepSz<T> train, const Mask mask, int2* bestTrainIdx, float2* bestDistance)
->>>>>>> f4e33ea0
-        {
-            extern __shared__ int smem[];
-
-            const int queryIdx = blockIdx.x * BLOCK_SIZE + threadIdx.y;
-
-            typename Dist::value_type* s_query = (typename Dist::value_type*)(smem);
-            typename Dist::value_type* s_train = (typename Dist::value_type*)(smem + BLOCK_SIZE * BLOCK_SIZE);
-
-            float myBestDistance1 = numeric_limits<float>::max();
-            float myBestDistance2 = numeric_limits<float>::max();
-            int myBestTrainIdx1 = -1;
-            int myBestTrainIdx2 = -1;
-
-            loop<BLOCK_SIZE, Dist>(queryIdx, query, 0, train, mask, s_query, s_train, myBestDistance1, myBestDistance2, myBestTrainIdx1, myBestTrainIdx2, myBestTrainIdx1, myBestTrainIdx2);
-
-            __syncthreads();
-
-            float* s_distance = (float*)(smem);
-            int* s_trainIdx = (int*)(smem + BLOCK_SIZE * BLOCK_SIZE);
-
-            findBestMatch<BLOCK_SIZE>(myBestDistance1, myBestDistance2, myBestTrainIdx1, myBestTrainIdx2, s_distance, s_trainIdx);
-
-            if (queryIdx < query.rows && threadIdx.x == 0)
-            {
-                bestTrainIdx[queryIdx] = make_int2(myBestTrainIdx1, myBestTrainIdx2);
-                bestDistance[queryIdx] = make_float2(myBestDistance1, myBestDistance2);
-            }
-        }
-
-        template <int BLOCK_SIZE, typename Dist, typename T, typename Mask>
-<<<<<<< HEAD
-        void match(const DevMem2D_<T>& query, const DevMem2D_<T>& train, const Mask& mask,
-                   const DevMem2D_<int2>& trainIdx, const DevMem2D_<float2>& distance,
-=======
-        void match(const PtrStepSz<T>& query, const PtrStepSz<T>& train, const Mask& mask,
-                   const PtrStepSz<int2>& trainIdx, const PtrStepSz<float2>& distance,
->>>>>>> f4e33ea0
-                   cudaStream_t stream)
-        {
-            const dim3 block(BLOCK_SIZE, BLOCK_SIZE);
-            const dim3 grid(divUp(query.rows, BLOCK_SIZE));
-
-            const size_t smemSize = (2 * BLOCK_SIZE * BLOCK_SIZE) * sizeof(int);
-
-            match<BLOCK_SIZE, Dist><<<grid, block, smemSize, stream>>>(query, train, mask, trainIdx.data, distance.data);
-            cudaSafeCall( cudaGetLastError() );
-
-            if (stream == 0)
-                cudaSafeCall( cudaDeviceSynchronize() );
-        }
-
-        template <int BLOCK_SIZE, typename Dist, typename T, typename Mask>
-<<<<<<< HEAD
-        __global__ void match(const DevMem2D_<T> query, const DevMem2D_<T>* trains, int n, const Mask mask, int2* bestTrainIdx, int2* bestImgIdx, float2* bestDistance)
-=======
-        __global__ void match(const PtrStepSz<T> query, const PtrStepSz<T>* trains, int n, const Mask mask, int2* bestTrainIdx, int2* bestImgIdx, float2* bestDistance)
->>>>>>> f4e33ea0
-        {
-            extern __shared__ int smem[];
-
-            const int queryIdx = blockIdx.x * BLOCK_SIZE + threadIdx.y;
-
-            typename Dist::value_type* s_query = (typename Dist::value_type*)(smem);
-            typename Dist::value_type* s_train = (typename Dist::value_type*)(smem + BLOCK_SIZE * BLOCK_SIZE);
-
-            float myBestDistance1 = numeric_limits<float>::max();
-            float myBestDistance2 = numeric_limits<float>::max();
-            int myBestTrainIdx1 = -1;
-            int myBestTrainIdx2 = -1;
-            int myBestImgIdx1 = -1;
-            int myBestImgIdx2 = -1;
-
-            Mask m = mask;
-
-            for (int imgIdx = 0; imgIdx < n; ++imgIdx)
-            {
-                const PtrStepSz<T> train = trains[imgIdx];
-                m.next();
-                loop<BLOCK_SIZE, Dist>(queryIdx, query, imgIdx, train, m, s_query, s_train, myBestDistance1, myBestDistance2, myBestTrainIdx1, myBestTrainIdx2, myBestImgIdx1, myBestImgIdx2);
-            }
-
-            __syncthreads();
-
-            float* s_distance = (float*)(smem);
-            int* s_trainIdx = (int*)(smem + BLOCK_SIZE * BLOCK_SIZE);
-            int* s_imgIdx = (int*)(smem + 2 * BLOCK_SIZE * BLOCK_SIZE);
-
-            findBestMatch<BLOCK_SIZE>(myBestDistance1, myBestDistance2, myBestTrainIdx1, myBestTrainIdx2, myBestImgIdx1, myBestImgIdx2, s_distance, s_trainIdx, s_imgIdx);
-
-            if (queryIdx < query.rows && threadIdx.x == 0)
-            {
-                bestTrainIdx[queryIdx] = make_int2(myBestTrainIdx1, myBestTrainIdx2);
-                bestImgIdx[queryIdx] = make_int2(myBestImgIdx1, myBestImgIdx2);
-                bestDistance[queryIdx] = make_float2(myBestDistance1, myBestDistance2);
-            }
-        }
-
-        template <int BLOCK_SIZE, typename Dist, typename T, typename Mask>
-<<<<<<< HEAD
-        void match(const DevMem2D_<T>& query, const DevMem2D_<T>* trains, int n, const Mask& mask,
-                   const DevMem2D_<int2>& trainIdx, const DevMem2D_<int2>& imgIdx, const DevMem2D_<float2>& distance,
-=======
-        void match(const PtrStepSz<T>& query, const PtrStepSz<T>* trains, int n, const Mask& mask,
-                   const PtrStepSz<int2>& trainIdx, const PtrStepSz<int2>& imgIdx, const PtrStepSz<float2>& distance,
->>>>>>> f4e33ea0
-                   cudaStream_t stream)
-        {
-            const dim3 block(BLOCK_SIZE, BLOCK_SIZE);
-            const dim3 grid(divUp(query.rows, BLOCK_SIZE));
-
-            const size_t smemSize = (3 * BLOCK_SIZE * BLOCK_SIZE) * sizeof(int);
-
-            match<BLOCK_SIZE, Dist><<<grid, block, smemSize, stream>>>(query, trains, n, mask, trainIdx.data, imgIdx.data, distance.data);
-            cudaSafeCall( cudaGetLastError() );
-
-            if (stream == 0)
-                cudaSafeCall( cudaDeviceSynchronize() );
-        }
-
-        ///////////////////////////////////////////////////////////////////////////////
-        // knnMatch 2 dispatcher
-
-        template <typename Dist, typename T, typename Mask>
-<<<<<<< HEAD
-        void match2Dispatcher(const DevMem2D_<T>& query, const DevMem2D_<T>& train, const Mask& mask,
-                              const DevMem2Db& trainIdx, const DevMem2Db& distance,
-=======
-        void match2Dispatcher(const PtrStepSz<T>& query, const PtrStepSz<T>& train, const Mask& mask,
-                              const PtrStepSzb& trainIdx, const PtrStepSzb& distance,
->>>>>>> f4e33ea0
-                              int cc, cudaStream_t stream)
-        {
-            (void)cc;
-            if (query.cols <= 64)
-            {
-                matchUnrolledCached<16, 64, Dist>(query, train, mask, static_cast< PtrStepSz<int2> >(trainIdx), static_cast< PtrStepSz<float2> > (distance), stream);
-            }
-            else if (query.cols <= 128)
-            {
-                matchUnrolledCached<16, 128, Dist>(query, train, mask, static_cast< PtrStepSz<int2> >(trainIdx), static_cast< PtrStepSz<float2> > (distance), stream);
-            }
-            /*else if (query.cols <= 256)
-            {
-                matchUnrolled<16, 256, Dist>(query, train, mask, static_cast< PtrStepSz<int2> >(trainIdx), static_cast< PtrStepSz<float2> > (distance), stream);
-            }
-            else if (query.cols <= 512)
-            {
-<<<<<<< HEAD
-                matchUnrolled<16, 512, Dist>(query, train, mask, static_cast< DevMem2D_<int2> >(trainIdx), static_cast< DevMem2D_<float2> > (distance), stream);
-            }
-            else if (query.cols <= 1024)
-            {
-                matchUnrolled<16, 1024, Dist>(query, train, mask, static_cast< DevMem2D_<int2> >(trainIdx), static_cast< DevMem2D_<float2> > (distance), stream);
-=======
-                matchUnrolled<16, 512, Dist>(query, train, mask, static_cast< PtrStepSz<int2> >(trainIdx), static_cast< PtrStepSz<float2> > (distance), stream);
-            }
-            else if (query.cols <= 1024)
-            {
-                matchUnrolled<16, 1024, Dist>(query, train, mask, static_cast< PtrStepSz<int2> >(trainIdx), static_cast< PtrStepSz<float2> > (distance), stream);
->>>>>>> f4e33ea0
-            }*/
-            else
-            {
-                match<16, Dist>(query, train, mask, static_cast< PtrStepSz<int2> >(trainIdx), static_cast< PtrStepSz<float2> > (distance), stream);
-            }
-        }
-
-        template <typename Dist, typename T, typename Mask>
-<<<<<<< HEAD
-        void match2Dispatcher(const DevMem2D_<T>& query, const DevMem2D_<T>* trains, int n, const Mask& mask,
-                              const DevMem2Db& trainIdx, const DevMem2Db& imgIdx, const DevMem2Db& distance,
-=======
-        void match2Dispatcher(const PtrStepSz<T>& query, const PtrStepSz<T>* trains, int n, const Mask& mask,
-                              const PtrStepSzb& trainIdx, const PtrStepSzb& imgIdx, const PtrStepSzb& distance,
->>>>>>> f4e33ea0
-                              int cc, cudaStream_t stream)
-        {
-            (void)cc;
-            if (query.cols <= 64)
-            {
-                matchUnrolledCached<16, 64, Dist>(query, trains, n, mask, static_cast< PtrStepSz<int2> >(trainIdx), static_cast< PtrStepSz<int2> >(imgIdx), static_cast< PtrStepSz<float2> > (distance), stream);
-            }
-            else if (query.cols <= 128)
-            {
-                matchUnrolledCached<16, 128, Dist>(query, trains, n, mask, static_cast< PtrStepSz<int2> >(trainIdx), static_cast< PtrStepSz<int2> >(imgIdx), static_cast< PtrStepSz<float2> > (distance), stream);
-            }
-            /*else if (query.cols <= 256)
-            {
-                matchUnrolled<16, 256, Dist>(query, trains, n, mask, static_cast< PtrStepSz<int2> >(trainIdx), static_cast< PtrStepSz<int2> >(imgIdx), static_cast< PtrStepSz<float2> > (distance), stream);
-            }
-            else if (query.cols <= 512)
-            {
-<<<<<<< HEAD
-                matchUnrolled<16, 512, Dist>(query, trains, n, mask, static_cast< DevMem2D_<int2> >(trainIdx), static_cast< DevMem2D_<int2> >(imgIdx), static_cast< DevMem2D_<float2> > (distance), stream);
-            }
-            else if (query.cols <= 1024)
-            {
-                matchUnrolled<16, 1024, Dist>(query, trains, n, mask, static_cast< DevMem2D_<int2> >(trainIdx), static_cast< DevMem2D_<int2> >(imgIdx), static_cast< DevMem2D_<float2> > (distance), stream);
-=======
-                matchUnrolled<16, 512, Dist>(query, trains, n, mask, static_cast< PtrStepSz<int2> >(trainIdx), static_cast< PtrStepSz<int2> >(imgIdx), static_cast< PtrStepSz<float2> > (distance), stream);
-            }
-            else if (query.cols <= 1024)
-            {
-                matchUnrolled<16, 1024, Dist>(query, trains, n, mask, static_cast< PtrStepSz<int2> >(trainIdx), static_cast< PtrStepSz<int2> >(imgIdx), static_cast< PtrStepSz<float2> > (distance), stream);
->>>>>>> f4e33ea0
-            }*/
-            else
-            {
-                match<16, Dist>(query, trains, n, mask, static_cast< PtrStepSz<int2> >(trainIdx), static_cast< PtrStepSz<int2> >(imgIdx), static_cast< PtrStepSz<float2> > (distance), stream);
-            }
-        }
-
-        ///////////////////////////////////////////////////////////////////////////////
-        // Calc distance kernel
-
-        template <int BLOCK_SIZE, int MAX_DESC_LEN, typename Dist, typename T, typename Mask>
-        __global__ void calcDistanceUnrolled(const PtrStepSz<T> query, const PtrStepSz<T> train, const Mask mask, PtrStepf allDist)
-        {
-            extern __shared__ int smem[];
-
-            const int queryIdx = blockIdx.y * BLOCK_SIZE + threadIdx.y;
-            const int trainIdx = blockIdx.x * BLOCK_SIZE + threadIdx.x;
-
-            typename Dist::value_type* s_query = (typename Dist::value_type*)(smem);
-            typename Dist::value_type* s_train = (typename Dist::value_type*)(smem + BLOCK_SIZE * BLOCK_SIZE);
-
-            Dist dist;
-
-            #pragma unroll
-            for (int i = 0; i < MAX_DESC_LEN / BLOCK_SIZE; ++i)
-            {
-                const int loadX = threadIdx.x + i * BLOCK_SIZE;
-
-                if (loadX < query.cols)
-                {
-                    s_query[threadIdx.y * BLOCK_SIZE + threadIdx.x] = query.ptr(::min(queryIdx, query.rows - 1))[loadX];
-                    s_train[threadIdx.x * BLOCK_SIZE + threadIdx.y] = train.ptr(::min(blockIdx.x * BLOCK_SIZE + threadIdx.y, train.rows - 1))[loadX];
-                }
-                else
-                {
-                    s_query[threadIdx.y * BLOCK_SIZE + threadIdx.x] = 0;
-                    s_train[threadIdx.x * BLOCK_SIZE + threadIdx.y] = 0;
-                }
-
-                __syncthreads();
-
-                #pragma unroll
-                for (int j = 0; j < BLOCK_SIZE; ++j)
-                    dist.reduceIter(s_query[threadIdx.y * BLOCK_SIZE + j], s_train[j * BLOCK_SIZE + threadIdx.x]);
-
-                __syncthreads();
-            }
-
-            if (queryIdx < query.rows && trainIdx < train.rows)
-            {
-                float distVal = numeric_limits<float>::max();
-
-                if (mask(queryIdx, trainIdx))
-                    distVal = (typename Dist::result_type)dist;
-
-                allDist.ptr(queryIdx)[trainIdx] = distVal;
-            }
-        }
-
-        template <int BLOCK_SIZE, int MAX_DESC_LEN, typename Dist, typename T, typename Mask>
-<<<<<<< HEAD
-        void calcDistanceUnrolled(const DevMem2D_<T>& query, const DevMem2D_<T>& train, const Mask& mask, const DevMem2Df& allDist, cudaStream_t stream)
-=======
-        void calcDistanceUnrolled(const PtrStepSz<T>& query, const PtrStepSz<T>& train, const Mask& mask, const PtrStepSzf& allDist, cudaStream_t stream)
->>>>>>> f4e33ea0
-        {
-            const dim3 block(BLOCK_SIZE, BLOCK_SIZE);
-            const dim3 grid(divUp(train.rows, BLOCK_SIZE), divUp(query.rows, BLOCK_SIZE));
-
-            const size_t smemSize = (2 * BLOCK_SIZE * BLOCK_SIZE) * sizeof(int);
-
-            calcDistanceUnrolled<BLOCK_SIZE, MAX_DESC_LEN, Dist><<<grid, block, smemSize, stream>>>(query, train, mask, allDist);
-            cudaSafeCall( cudaGetLastError() );
-
-            if (stream == 0)
-                cudaSafeCall( cudaDeviceSynchronize() );
-        }
-
-        template <int BLOCK_SIZE, typename Dist, typename T, typename Mask>
-        __global__ void calcDistance(const PtrStepSz<T> query, const PtrStepSz<T> train, const Mask mask, PtrStepf allDist)
-        {
-            extern __shared__ int smem[];
-
-            const int queryIdx = blockIdx.y * BLOCK_SIZE + threadIdx.y;
-            const int trainIdx = blockIdx.x * BLOCK_SIZE + threadIdx.x;
-
-            typename Dist::value_type* s_query = (typename Dist::value_type*)(smem);
-            typename Dist::value_type* s_train = (typename Dist::value_type*)(smem + BLOCK_SIZE * BLOCK_SIZE);
-
-            Dist dist;
-
-            for (int i = 0, endi = (query.cols + BLOCK_SIZE - 1) / BLOCK_SIZE; i < endi; ++i)
-            {
-                const int loadX = threadIdx.x + i * BLOCK_SIZE;
-
-                if (loadX < query.cols)
-                {
-                    s_query[threadIdx.y * BLOCK_SIZE + threadIdx.x] = query.ptr(::min(queryIdx, query.rows - 1))[loadX];
-                    s_train[threadIdx.x * BLOCK_SIZE + threadIdx.y] = train.ptr(::min(blockIdx.x * BLOCK_SIZE + threadIdx.y, train.rows - 1))[loadX];
-                }
-                else
-                {
-                    s_query[threadIdx.y * BLOCK_SIZE + threadIdx.x] = 0;
-                    s_train[threadIdx.x * BLOCK_SIZE + threadIdx.y] = 0;
-                }
-
-                __syncthreads();
-
-                #pragma unroll
-                for (int j = 0; j < BLOCK_SIZE; ++j)
-                    dist.reduceIter(s_query[threadIdx.y * BLOCK_SIZE + j], s_train[j * BLOCK_SIZE + threadIdx.x]);
-
-                __syncthreads();
-            }
-
-            if (queryIdx < query.rows && trainIdx < train.rows)
-            {
-                float distVal = numeric_limits<float>::max();
-
-                if (mask(queryIdx, trainIdx))
-                    distVal = (typename Dist::result_type)dist;
-
-                allDist.ptr(queryIdx)[trainIdx] = distVal;
-            }
-        }
-
-        template <int BLOCK_SIZE, typename Dist, typename T, typename Mask>
-<<<<<<< HEAD
-        void calcDistance(const DevMem2D_<T>& query, const DevMem2D_<T>& train, const Mask& mask, const DevMem2Df& allDist, cudaStream_t stream)
-=======
-        void calcDistance(const PtrStepSz<T>& query, const PtrStepSz<T>& train, const Mask& mask, const PtrStepSzf& allDist, cudaStream_t stream)
->>>>>>> f4e33ea0
-        {
-            const dim3 block(BLOCK_SIZE, BLOCK_SIZE);
-            const dim3 grid(divUp(train.rows, BLOCK_SIZE), divUp(query.rows, BLOCK_SIZE));
-
-            const size_t smemSize = (2 * BLOCK_SIZE * BLOCK_SIZE) * sizeof(int);
-
-            calcDistance<BLOCK_SIZE, Dist><<<grid, block, smemSize, stream>>>(query, train, mask, allDist);
-            cudaSafeCall( cudaGetLastError() );
-
-            if (stream == 0)
-                cudaSafeCall( cudaDeviceSynchronize() );
-        }
-
-        ///////////////////////////////////////////////////////////////////////////////
-        // Calc Distance dispatcher
-
-        template <typename Dist, typename T, typename Mask>
-<<<<<<< HEAD
-        void calcDistanceDispatcher(const DevMem2D_<T>& query, const DevMem2D_<T>& train, const Mask& mask,
-                                    const DevMem2Df& allDist,
-=======
-        void calcDistanceDispatcher(const PtrStepSz<T>& query, const PtrStepSz<T>& train, const Mask& mask,
-                                    const PtrStepSzf& allDist,
->>>>>>> f4e33ea0
-                                    int cc, cudaStream_t stream)
-        {
-            (void)cc;
-            if (query.cols <= 64)
-            {
-                calcDistanceUnrolled<16, 64, Dist>(query, train, mask, allDist, stream);
-            }
-            else if (query.cols <= 128)
-            {
-                calcDistanceUnrolled<16, 128, Dist>(query, train, mask, allDist, stream);
-            }
-            /*else if (query.cols <= 256)
-            {
-                calcDistanceUnrolled<16, 256, Dist>(query, train, mask, allDist, stream);
-            }
-            else if (query.cols <= 512)
-            {
-                calcDistanceUnrolled<16, 512, Dist>(query, train, mask, allDist, stream);
-            }
-            else if (query.cols <= 1024)
-            {
-                calcDistanceUnrolled<16, 1024, Dist>(query, train, mask, allDist, stream);
-            }*/
-            else
-            {
-                calcDistance<16, Dist>(query, train, mask, allDist, stream);
-            }
-        }
-
-        ///////////////////////////////////////////////////////////////////////////////
-        // find knn match kernel
-
-        template <int BLOCK_SIZE>
-<<<<<<< HEAD
-        __global__ void findBestMatch(DevMem2Df allDist, int i, PtrStepi trainIdx, PtrStepf distance)
-=======
-        __global__ void findBestMatch(PtrStepSzf allDist, int i, PtrStepi trainIdx, PtrStepf distance)
->>>>>>> f4e33ea0
-        {
-            const int SMEM_SIZE = BLOCK_SIZE > 64 ? BLOCK_SIZE : 64;
-            __shared__ float s_dist[SMEM_SIZE];
-            __shared__ int s_trainIdx[SMEM_SIZE];
-
-            const int queryIdx = blockIdx.x;
-
-            float* allDistRow = allDist.ptr(queryIdx);
-
-            float dist = numeric_limits<float>::max();
-            int bestIdx = -1;
-
-            for (int i = threadIdx.x; i < allDist.cols; i += BLOCK_SIZE)
-            {
-                float reg = allDistRow[i];
-                if (reg < dist)
-                {
-                    dist = reg;
-                    bestIdx = i;
-                }
-            }
-
-            s_dist[threadIdx.x] = dist;
-            s_trainIdx[threadIdx.x] = bestIdx;
-            __syncthreads();
-
-            reducePredVal<BLOCK_SIZE>(s_dist, dist, s_trainIdx, bestIdx, threadIdx.x, less<volatile float>());
-
-            if (threadIdx.x == 0)
-            {
-                if (dist < numeric_limits<float>::max())
-                {
-                    allDistRow[bestIdx] = numeric_limits<float>::max();
-                    trainIdx.ptr(queryIdx)[i] = bestIdx;
-                    distance.ptr(queryIdx)[i] = dist;
-                }
-            }
-        }
-
-        template <int BLOCK_SIZE>
-<<<<<<< HEAD
-        void findKnnMatch(int k, const DevMem2Di& trainIdx, const DevMem2Df& distance, const DevMem2Df& allDist, cudaStream_t stream)
-=======
-        void findKnnMatch(int k, const PtrStepSzi& trainIdx, const PtrStepSzf& distance, const PtrStepSzf& allDist, cudaStream_t stream)
->>>>>>> f4e33ea0
-        {
-            const dim3 block(BLOCK_SIZE, 1, 1);
-            const dim3 grid(trainIdx.rows, 1, 1);
-
-            for (int i = 0; i < k; ++i)
-            {
-                findBestMatch<BLOCK_SIZE><<<grid, block, 0, stream>>>(allDist, i, trainIdx, distance);
-                cudaSafeCall( cudaGetLastError() );
-            }
-
-            if (stream == 0)
-                cudaSafeCall( cudaDeviceSynchronize() );
-        }
-
-        void findKnnMatchDispatcher(int k, const PtrStepSzb& trainIdx, const PtrStepSzb& distance, const PtrStepSzf& allDist, int cc, cudaStream_t stream)
-        {
-            findKnnMatch<256>(k, static_cast<PtrStepSzi>(trainIdx), static_cast<PtrStepSzf>(distance), allDist, stream);
-        }
-
-        ///////////////////////////////////////////////////////////////////////////////
-        // knn match Dispatcher
-
-        template <typename Dist, typename T, typename Mask>
-<<<<<<< HEAD
-        void matchDispatcher(const DevMem2D_<T>& query, const DevMem2D_<T>& train, int k, const Mask& mask,
-            const DevMem2Db& trainIdx, const DevMem2Db& distance, const DevMem2Df& allDist,
-=======
-        void matchDispatcher(const PtrStepSz<T>& query, const PtrStepSz<T>& train, int k, const Mask& mask,
-            const PtrStepSzb& trainIdx, const PtrStepSzb& distance, const PtrStepSzf& allDist,
->>>>>>> f4e33ea0
-            int cc, cudaStream_t stream)
-        {
-            if (k == 2)
-            {
-                match2Dispatcher<Dist>(query, train, mask, trainIdx, distance, cc, stream);
-            }
-            else
-            {
-                calcDistanceDispatcher<Dist>(query, train, mask, allDist, cc, stream);
-                findKnnMatchDispatcher(k, trainIdx, distance, allDist, cc, stream);
-            }
-        }
-
-        ///////////////////////////////////////////////////////////////////////////////
-        // knn match caller
-
-<<<<<<< HEAD
-        template <typename T> void matchL1_gpu(const DevMem2Db& query, const DevMem2Db& train, int k, const DevMem2Db& mask,
-            const DevMem2Db& trainIdx, const DevMem2Db& distance, const DevMem2Df& allDist,
-=======
-        template <typename T> void matchL1_gpu(const PtrStepSzb& query, const PtrStepSzb& train, int k, const PtrStepSzb& mask,
-            const PtrStepSzb& trainIdx, const PtrStepSzb& distance, const PtrStepSzf& allDist,
->>>>>>> f4e33ea0
-            int cc, cudaStream_t stream)
-        {
-            if (mask.data)
-                matchDispatcher< L1Dist<T> >(static_cast< PtrStepSz<T> >(query), static_cast< PtrStepSz<T> >(train), k, SingleMask(mask), trainIdx, distance, allDist, cc, stream);
-            else
-                matchDispatcher< L1Dist<T> >(static_cast< PtrStepSz<T> >(query), static_cast< PtrStepSz<T> >(train), k, WithOutMask(), trainIdx, distance, allDist, cc, stream);
-        }
-
-        template void matchL1_gpu<uchar >(const PtrStepSzb& queryDescs, const PtrStepSzb& trainDescs, int k, const PtrStepSzb& mask, const PtrStepSzb& trainIdx, const PtrStepSzb& distance, const PtrStepSzf& allDist, int cc, cudaStream_t stream);
-        //template void matchL1_gpu<schar >(const PtrStepSzb& queryDescs, const PtrStepSzb& trainDescs, int k, const PtrStepSzb& mask, const PtrStepSzb& trainIdx, const PtrStepSzb& distance, const PtrStepSzf& allDist, int cc, cudaStream_t stream);
-        template void matchL1_gpu<ushort>(const PtrStepSzb& queryDescs, const PtrStepSzb& trainDescs, int k, const PtrStepSzb& mask, const PtrStepSzb& trainIdx, const PtrStepSzb& distance, const PtrStepSzf& allDist, int cc, cudaStream_t stream);
-        template void matchL1_gpu<short >(const PtrStepSzb& queryDescs, const PtrStepSzb& trainDescs, int k, const PtrStepSzb& mask, const PtrStepSzb& trainIdx, const PtrStepSzb& distance, const PtrStepSzf& allDist, int cc, cudaStream_t stream);
-        template void matchL1_gpu<int   >(const PtrStepSzb& queryDescs, const PtrStepSzb& trainDescs, int k, const PtrStepSzb& mask, const PtrStepSzb& trainIdx, const PtrStepSzb& distance, const PtrStepSzf& allDist, int cc, cudaStream_t stream);
-        template void matchL1_gpu<float >(const PtrStepSzb& queryDescs, const PtrStepSzb& trainDescs, int k, const PtrStepSzb& mask, const PtrStepSzb& trainIdx, const PtrStepSzb& distance, const PtrStepSzf& allDist, int cc, cudaStream_t stream);
-
-<<<<<<< HEAD
-        template <typename T> void matchL2_gpu(const DevMem2Db& query, const DevMem2Db& train, int k, const DevMem2Db& mask,
-            const DevMem2Db& trainIdx, const DevMem2Db& distance, const DevMem2Df& allDist,
-=======
-        template <typename T> void matchL2_gpu(const PtrStepSzb& query, const PtrStepSzb& train, int k, const PtrStepSzb& mask,
-            const PtrStepSzb& trainIdx, const PtrStepSzb& distance, const PtrStepSzf& allDist,
->>>>>>> f4e33ea0
-            int cc, cudaStream_t stream)
-        {
-            if (mask.data)
-                matchDispatcher<L2Dist>(static_cast< PtrStepSz<T> >(query), static_cast< PtrStepSz<T> >(train), k, SingleMask(mask), trainIdx, distance, allDist, cc, stream);
-            else
-                matchDispatcher<L2Dist>(static_cast< PtrStepSz<T> >(query), static_cast< PtrStepSz<T> >(train), k, WithOutMask(), trainIdx, distance, allDist, cc, stream);
-        }
-
-        //template void matchL2_gpu<uchar >(const PtrStepSzb& queryDescs, const PtrStepSzb& trainDescs, int k, const PtrStepSzb& mask, const PtrStepSzb& trainIdx, const PtrStepSzb& distance, const PtrStepSzf& allDist, int cc, cudaStream_t stream);
-        //template void matchL2_gpu<schar >(const PtrStepSzb& queryDescs, const PtrStepSzb& trainDescs, int k, const PtrStepSzb& mask, const PtrStepSzb& trainIdx, const PtrStepSzb& distance, const PtrStepSzf& allDist, int cc, cudaStream_t stream);
-        //template void matchL2_gpu<ushort>(const PtrStepSzb& queryDescs, const PtrStepSzb& trainDescs, int k, const PtrStepSzb& mask, const PtrStepSzb& trainIdx, const PtrStepSzb& distance, const PtrStepSzf& allDist, int cc, cudaStream_t stream);
-        //template void matchL2_gpu<short >(const PtrStepSzb& queryDescs, const PtrStepSzb& trainDescs, int k, const PtrStepSzb& mask, const PtrStepSzb& trainIdx, const PtrStepSzb& distance, const PtrStepSzf& allDist, int cc, cudaStream_t stream);
-        //template void matchL2_gpu<int   >(const PtrStepSzb& queryDescs, const PtrStepSzb& trainDescs, int k, const PtrStepSzb& mask, const PtrStepSzb& trainIdx, const PtrStepSzb& distance, const PtrStepSzf& allDist, int cc, cudaStream_t stream);
-        template void matchL2_gpu<float >(const PtrStepSzb& queryDescs, const PtrStepSzb& trainDescs, int k, const PtrStepSzb& mask, const PtrStepSzb& trainIdx, const PtrStepSzb& distance, const PtrStepSzf& allDist, int cc, cudaStream_t stream);
-
-<<<<<<< HEAD
-        template <typename T> void matchHamming_gpu(const DevMem2Db& query, const DevMem2Db& train, int k, const DevMem2Db& mask,
-            const DevMem2Db& trainIdx, const DevMem2Db& distance, const DevMem2Df& allDist,
-=======
-        template <typename T> void matchHamming_gpu(const PtrStepSzb& query, const PtrStepSzb& train, int k, const PtrStepSzb& mask,
-            const PtrStepSzb& trainIdx, const PtrStepSzb& distance, const PtrStepSzf& allDist,
->>>>>>> f4e33ea0
-            int cc, cudaStream_t stream)
-        {
-            if (mask.data)
-                matchDispatcher<HammingDist>(static_cast< PtrStepSz<T> >(query), static_cast< PtrStepSz<T> >(train), k, SingleMask(mask), trainIdx, distance, allDist, cc, stream);
-            else
-                matchDispatcher<HammingDist>(static_cast< PtrStepSz<T> >(query), static_cast< PtrStepSz<T> >(train), k, WithOutMask(), trainIdx, distance, allDist, cc, stream);
-        }
-
-        template void matchHamming_gpu<uchar >(const PtrStepSzb& queryDescs, const PtrStepSzb& trainDescs, int k, const PtrStepSzb& mask, const PtrStepSzb& trainIdx, const PtrStepSzb& distance, const PtrStepSzf& allDist, int cc, cudaStream_t stream);
-        //template void matchHamming_gpu<schar >(const PtrStepSzb& queryDescs, const PtrStepSzb& trainDescs, int k, const PtrStepSzb& mask, const PtrStepSzb& trainIdx, const PtrStepSzb& distance, const PtrStepSzf& allDist, int cc, cudaStream_t stream);
-        template void matchHamming_gpu<ushort>(const PtrStepSzb& queryDescs, const PtrStepSzb& trainDescs, int k, const PtrStepSzb& mask, const PtrStepSzb& trainIdx, const PtrStepSzb& distance, const PtrStepSzf& allDist, int cc, cudaStream_t stream);
-        //template void matchHamming_gpu<short >(const PtrStepSzb& queryDescs, const PtrStepSzb& trainDescs, int k, const PtrStepSzb& mask, const PtrStepSzb& trainIdx, const PtrStepSzb& distance, const PtrStepSzf& allDist, int cc, cudaStream_t stream);
-        template void matchHamming_gpu<int   >(const PtrStepSzb& queryDescs, const PtrStepSzb& trainDescs, int k, const PtrStepSzb& mask, const PtrStepSzb& trainIdx, const PtrStepSzb& distance, const PtrStepSzf& allDist, int cc, cudaStream_t stream);
-
-<<<<<<< HEAD
-        template <typename T> void match2L1_gpu(const DevMem2Db& query, const DevMem2Db& trains, const DevMem2D_<PtrStepb>& masks,
-            const DevMem2Db& trainIdx, const DevMem2Db& imgIdx, const DevMem2Db& distance,
-=======
-        template <typename T> void match2L1_gpu(const PtrStepSzb& query, const PtrStepSzb& trains, const PtrStepSz<PtrStepb>& masks,
-            const PtrStepSzb& trainIdx, const PtrStepSzb& imgIdx, const PtrStepSzb& distance,
->>>>>>> f4e33ea0
-            int cc, cudaStream_t stream)
-        {
-            if (masks.data)
-                match2Dispatcher< L1Dist<T> >(static_cast< PtrStepSz<T> >(query), (const PtrStepSz<T>*)trains.ptr(), trains.cols, MaskCollection(masks.data), trainIdx, imgIdx, distance, cc, stream);
-            else
-                match2Dispatcher< L1Dist<T> >(static_cast< PtrStepSz<T> >(query), (const PtrStepSz<T>*)trains.ptr(), trains.cols, WithOutMask(), trainIdx, imgIdx, distance, cc, stream);
-        }
-
-        template void match2L1_gpu<uchar >(const PtrStepSzb& query, const PtrStepSzb& trains, const PtrStepSz<PtrStepb>& masks, const PtrStepSzb& trainIdx, const PtrStepSzb& imgIdx, const PtrStepSzb& distance, int cc, cudaStream_t stream);
-        //template void match2L1_gpu<schar >(const PtrStepSzb& query, const PtrStepSzb& trains, const PtrStepSz<PtrStepb>& masks, const PtrStepSzb& trainIdx, const PtrStepSzb& imgIdx, const PtrStepSzb& distance, int cc, cudaStream_t stream);
-        template void match2L1_gpu<ushort>(const PtrStepSzb& query, const PtrStepSzb& trains, const PtrStepSz<PtrStepb>& masks, const PtrStepSzb& trainIdx, const PtrStepSzb& imgIdx, const PtrStepSzb& distance, int cc, cudaStream_t stream);
-        template void match2L1_gpu<short >(const PtrStepSzb& query, const PtrStepSzb& trains, const PtrStepSz<PtrStepb>& masks, const PtrStepSzb& trainIdx, const PtrStepSzb& imgIdx, const PtrStepSzb& distance, int cc, cudaStream_t stream);
-        template void match2L1_gpu<int   >(const PtrStepSzb& query, const PtrStepSzb& trains, const PtrStepSz<PtrStepb>& masks, const PtrStepSzb& trainIdx, const PtrStepSzb& imgIdx, const PtrStepSzb& distance, int cc, cudaStream_t stream);
-        template void match2L1_gpu<float >(const PtrStepSzb& query, const PtrStepSzb& trains, const PtrStepSz<PtrStepb>& masks, const PtrStepSzb& trainIdx, const PtrStepSzb& imgIdx, const PtrStepSzb& distance, int cc, cudaStream_t stream);
-
-<<<<<<< HEAD
-        template <typename T> void match2L2_gpu(const DevMem2Db& query, const DevMem2Db& trains, const DevMem2D_<PtrStepb>& masks,
-            const DevMem2Db& trainIdx, const DevMem2Db& imgIdx, const DevMem2Db& distance,
-=======
-        template <typename T> void match2L2_gpu(const PtrStepSzb& query, const PtrStepSzb& trains, const PtrStepSz<PtrStepb>& masks,
-            const PtrStepSzb& trainIdx, const PtrStepSzb& imgIdx, const PtrStepSzb& distance,
->>>>>>> f4e33ea0
-            int cc, cudaStream_t stream)
-        {
-            if (masks.data)
-                match2Dispatcher<L2Dist>(static_cast< PtrStepSz<T> >(query), (const PtrStepSz<T>*)trains.ptr(), trains.cols, MaskCollection(masks.data), trainIdx, imgIdx, distance, cc, stream);
-            else
-                match2Dispatcher<L2Dist>(static_cast< PtrStepSz<T> >(query), (const PtrStepSz<T>*)trains.ptr(), trains.cols, WithOutMask(), trainIdx, imgIdx, distance, cc, stream);
-        }
-
-        //template void match2L2_gpu<uchar >(const PtrStepSzb& query, const PtrStepSzb& trains, const PtrStepSz<PtrStepb>& masks, const PtrStepSzb& trainIdx, const PtrStepSzb& imgIdx, const PtrStepSzb& distance, int cc, cudaStream_t stream);
-        //template void match2L2_gpu<schar >(const PtrStepSzb& query, const PtrStepSzb& trains, const PtrStepSz<PtrStepb>& masks, const PtrStepSzb& trainIdx, const PtrStepSzb& imgIdx, const PtrStepSzb& distance, int cc, cudaStream_t stream);
-        //template void match2L2_gpu<ushort>(const PtrStepSzb& query, const PtrStepSzb& trains, const PtrStepSz<PtrStepb>& masks, const PtrStepSzb& trainIdx, const PtrStepSzb& imgIdx, const PtrStepSzb& distance, int cc, cudaStream_t stream);
-        //template void match2L2_gpu<short >(const PtrStepSzb& query, const PtrStepSzb& trains, const PtrStepSz<PtrStepb>& masks, const PtrStepSzb& trainIdx, const PtrStepSzb& imgIdx, const PtrStepSzb& distance, int cc, cudaStream_t stream);
-        //template void match2L2_gpu<int   >(const PtrStepSzb& query, const PtrStepSzb& trains, const PtrStepSz<PtrStepb>& masks, const PtrStepSzb& trainIdx, const PtrStepSzi& imgIdx, const PtrStepSzb& distance, int cc, cudaStream_t stream);
-        template void match2L2_gpu<float >(const PtrStepSzb& query, const PtrStepSzb& trains, const PtrStepSz<PtrStepb>& masks, const PtrStepSzb& trainIdx, const PtrStepSzb& imgIdx, const PtrStepSzb& distance, int cc, cudaStream_t stream);
-
-<<<<<<< HEAD
-        template <typename T> void match2Hamming_gpu(const DevMem2Db& query, const DevMem2Db& trains, const DevMem2D_<PtrStepb>& masks,
-            const DevMem2Db& trainIdx, const DevMem2Db& imgIdx, const DevMem2Db& distance,
-=======
-        template <typename T> void match2Hamming_gpu(const PtrStepSzb& query, const PtrStepSzb& trains, const PtrStepSz<PtrStepb>& masks,
-            const PtrStepSzb& trainIdx, const PtrStepSzb& imgIdx, const PtrStepSzb& distance,
->>>>>>> f4e33ea0
-            int cc, cudaStream_t stream)
-        {
-            if (masks.data)
-                match2Dispatcher<HammingDist>(static_cast< PtrStepSz<T> >(query), (const PtrStepSz<T>*)trains.ptr(), trains.cols, MaskCollection(masks.data), trainIdx, imgIdx, distance, cc, stream);
-            else
-                match2Dispatcher<HammingDist>(static_cast< PtrStepSz<T> >(query), (const PtrStepSz<T>*)trains.ptr(), trains.cols, WithOutMask(), trainIdx, imgIdx, distance, cc, stream);
-        }
-
-        template void match2Hamming_gpu<uchar >(const PtrStepSzb& query, const PtrStepSzb& trains, const PtrStepSz<PtrStepb>& masks, const PtrStepSzb& trainIdx, const PtrStepSzb& imgIdx, const PtrStepSzb& distance, int cc, cudaStream_t stream);
-        //template void match2Hamming_gpu<schar >(const PtrStepSzb& query, const PtrStepSzb& trains, const PtrStepSz<PtrStepb>& masks, const PtrStepSzb& trainIdx, const PtrStepSzb& imgIdx, const PtrStepSzb& distance, int cc, cudaStream_t stream);
-        template void match2Hamming_gpu<ushort>(const PtrStepSzb& query, const PtrStepSzb& trains, const PtrStepSz<PtrStepb>& masks, const PtrStepSzb& trainIdx, const PtrStepSzb& imgIdx, const PtrStepSzb& distance, int cc, cudaStream_t stream);
-        //template void match2Hamming_gpu<short >(const PtrStepSzb& query, const PtrStepSzb& trains, const PtrStepSz<PtrStepb>& masks, const PtrStepSzb& trainIdx, const PtrStepSzb& imgIdx, const PtrStepSzb& distance, int cc, cudaStream_t stream);
-        template void match2Hamming_gpu<int   >(const PtrStepSzb& query, const PtrStepSzb& trains, const PtrStepSz<PtrStepb>& masks, const PtrStepSzb& trainIdx, const PtrStepSzb& imgIdx, const PtrStepSzb& distance, int cc, cudaStream_t stream);
-    } // namespace bf_knnmatch
-}}} // namespace cv { namespace gpu { namespace device {
-
-
+/*M///////////////////////////////////////////////////////////////////////////////////////
+//
+//  IMPORTANT: READ BEFORE DOWNLOADING, COPYING, INSTALLING OR USING.
+//
+//  By downloading, copying, installing or using the software you agree to this license.
+//  If you do not agree to this license, do not download, install,
+//  copy or use the software.
+//
+//
+//                           License Agreement
+//                For Open Source Computer Vision Library
+//
+// Copyright (C) 2000-2008, Intel Corporation, all rights reserved.
+// Copyright (C) 2009, Willow Garage Inc., all rights reserved.
+// Third party copyrights are property of their respective owners.
+//
+// Redistribution and use in source and binary forms, with or without modification,
+// are permitted provided that the following conditions are met:
+//
+//   * Redistribution's of source code must retain the above copyright notice,
+//     this list of conditions and the following disclaimer.
+//
+//   * Redistribution's in binary form must reproduce the above copyright notice,
+//     this list of conditions and the following disclaimer in the documentation
+//     and/or other materials provided with the distribution.
+//
+//   * The name of the copyright holders may not be used to endorse or promote products
+//     derived from this software without specific prior written permission.
+//
+// This software is provided by the copyright holders and contributors "as is" and
+// any express or bpied warranties, including, but not limited to, the bpied
+// warranties of merchantability and fitness for a particular purpose are disclaimed.
+// In no event shall the Intel Corporation or contributors be liable for any direct,
+// indirect, incidental, special, exemplary, or consequential damages
+// (including, but not limited to, procurement of substitute goods or services;
+// loss of use, data, or profits; or business interruption) however caused
+// and on any theory of liability, whether in contract, strict liability,
+// or tort (including negligence or otherwise) arising in any way out of
+// the use of this software, even if advised of the possibility of such damage.
+//
+//M*/
+
+#if !defined CUDA_DISABLER
+
+#include "internal_shared.hpp"
+#include "opencv2/gpu/device/limits.hpp"
+#include "opencv2/gpu/device/vec_distance.hpp"
+#include "opencv2/gpu/device/datamov_utils.hpp"
+
+namespace cv { namespace gpu { namespace device
+{
+    namespace bf_knnmatch
+    {
+        ///////////////////////////////////////////////////////////////////////////////
+        // Reduction
+
+        template <int BLOCK_SIZE>
+        __device__ void findBestMatch(float& bestDistance1, float& bestDistance2,
+                                      int& bestTrainIdx1, int& bestTrainIdx2,
+                                      float* s_distance, int* s_trainIdx)
+        {
+            float myBestDistance1 = numeric_limits<float>::max();
+            float myBestDistance2 = numeric_limits<float>::max();
+            int myBestTrainIdx1 = -1;
+            int myBestTrainIdx2 = -1;
+
+            s_distance += threadIdx.y * BLOCK_SIZE;
+            s_trainIdx += threadIdx.y * BLOCK_SIZE;
+
+            s_distance[threadIdx.x] = bestDistance1;
+            s_trainIdx[threadIdx.x] = bestTrainIdx1;
+
+            __syncthreads();
+
+            if (threadIdx.x == 0)
+            {
+                #pragma unroll
+                for (int i = 0; i < BLOCK_SIZE; ++i)
+                {
+                    float val = s_distance[i];
+
+                    if (val < myBestDistance1)
+                    {
+                        myBestDistance2 = myBestDistance1;
+                        myBestTrainIdx2 = myBestTrainIdx1;
+
+                        myBestDistance1 = val;
+                        myBestTrainIdx1 = s_trainIdx[i];
+                    }
+                    else if (val < myBestDistance2)
+                    {
+                        myBestDistance2 = val;
+                        myBestTrainIdx2 = s_trainIdx[i];
+                    }
+                }
+            }
+
+            __syncthreads();
+
+            s_distance[threadIdx.x] = bestDistance2;
+            s_trainIdx[threadIdx.x] = bestTrainIdx2;
+
+            __syncthreads();
+
+            if (threadIdx.x == 0)
+            {
+                #pragma unroll
+                for (int i = 0; i < BLOCK_SIZE; ++i)
+                {
+                    float val = s_distance[i];
+
+                    if (val < myBestDistance2)
+                    {
+                        myBestDistance2 = val;
+                        myBestTrainIdx2 = s_trainIdx[i];
+                    }
+                }
+            }
+
+            bestDistance1 = myBestDistance1;
+            bestDistance2 = myBestDistance2;
+
+            bestTrainIdx1 = myBestTrainIdx1;
+            bestTrainIdx2 = myBestTrainIdx2;
+        }
+
+        template <int BLOCK_SIZE>
+        __device__ void findBestMatch(float& bestDistance1, float& bestDistance2,
+                                       int& bestTrainIdx1, int& bestTrainIdx2,
+                                       int& bestImgIdx1, int& bestImgIdx2,
+                                       float* s_distance, int* s_trainIdx, int* s_imgIdx)
+        {
+            float myBestDistance1 = numeric_limits<float>::max();
+            float myBestDistance2 = numeric_limits<float>::max();
+            int myBestTrainIdx1 = -1;
+            int myBestTrainIdx2 = -1;
+            int myBestImgIdx1 = -1;
+            int myBestImgIdx2 = -1;
+
+            s_distance += threadIdx.y * BLOCK_SIZE;
+            s_trainIdx += threadIdx.y * BLOCK_SIZE;
+            s_imgIdx   += threadIdx.y * BLOCK_SIZE;
+
+            s_distance[threadIdx.x] = bestDistance1;
+            s_trainIdx[threadIdx.x] = bestTrainIdx1;
+            s_imgIdx[threadIdx.x]   = bestImgIdx1;
+
+            __syncthreads();
+
+            if (threadIdx.x == 0)
+            {
+                #pragma unroll
+                for (int i = 0; i < BLOCK_SIZE; ++i)
+                {
+                    float val = s_distance[i];
+
+                    if (val < myBestDistance1)
+                    {
+                        myBestDistance2 = myBestDistance1;
+                        myBestTrainIdx2 = myBestTrainIdx1;
+                        myBestImgIdx2   = myBestImgIdx1;
+
+                        myBestDistance1 = val;
+                        myBestTrainIdx1 = s_trainIdx[i];
+                        myBestImgIdx1   = s_imgIdx[i];
+                    }
+                    else if (val < myBestDistance2)
+                    {
+                        myBestDistance2 = val;
+                        myBestTrainIdx2 = s_trainIdx[i];
+                        myBestImgIdx2   = s_imgIdx[i];
+                    }
+                }
+            }
+
+            __syncthreads();
+
+            s_distance[threadIdx.x] = bestDistance2;
+            s_trainIdx[threadIdx.x] = bestTrainIdx2;
+            s_imgIdx[threadIdx.x]   = bestImgIdx2;
+
+            __syncthreads();
+
+            if (threadIdx.x == 0)
+            {
+                #pragma unroll
+                for (int i = 0; i < BLOCK_SIZE; ++i)
+                {
+                    float val = s_distance[i];
+
+                    if (val < myBestDistance2)
+                    {
+                        myBestDistance2 = val;
+                        myBestTrainIdx2 = s_trainIdx[i];
+                        myBestImgIdx2   = s_imgIdx[i];
+                    }
+                }
+            }
+
+            bestDistance1 = myBestDistance1;
+            bestDistance2 = myBestDistance2;
+
+            bestTrainIdx1 = myBestTrainIdx1;
+            bestTrainIdx2 = myBestTrainIdx2;
+
+            bestImgIdx1 = myBestImgIdx1;
+            bestImgIdx2 = myBestImgIdx2;
+        }
+
+        ///////////////////////////////////////////////////////////////////////////////
+        // Match Unrolled Cached
+
+        template <int BLOCK_SIZE, int MAX_DESC_LEN, typename T, typename U>
+        __device__ void loadQueryToSmem(int queryIdx, const PtrStepSz<T>& query, U* s_query)
+        {
+            #pragma unroll
+            for (int i = 0; i < MAX_DESC_LEN / BLOCK_SIZE; ++i)
+            {
+                const int loadX = threadIdx.x + i * BLOCK_SIZE;
+                s_query[threadIdx.y * MAX_DESC_LEN + loadX] = loadX < query.cols ? query.ptr(::min(queryIdx, query.rows - 1))[loadX] : 0;
+            }
+        }
+
+        template <int BLOCK_SIZE, int MAX_DESC_LEN, typename Dist, typename T, typename Mask>
+        __device__ void loopUnrolledCached(int queryIdx, const PtrStepSz<T>& query, int imgIdx, const PtrStepSz<T>& train, const Mask& mask,
+                                           typename Dist::value_type* s_query, typename Dist::value_type* s_train,
+                                           float& bestDistance1, float& bestDistance2,
+                                           int& bestTrainIdx1, int& bestTrainIdx2,
+                                           int& bestImgIdx1, int& bestImgIdx2)
+        {
+            for (int t = 0, endt = (train.rows + BLOCK_SIZE - 1) / BLOCK_SIZE; t < endt; ++t)
+            {
+                Dist dist;
+
+                #pragma unroll
+                for (int i = 0; i < MAX_DESC_LEN / BLOCK_SIZE; ++i)
+                {
+                    const int loadX = threadIdx.x + i * BLOCK_SIZE;
+
+                    s_train[threadIdx.x * BLOCK_SIZE + threadIdx.y] = 0;
+
+                    if (loadX < train.cols)
+                    {
+                        T val;
+
+                        ForceGlob<T>::Load(train.ptr(::min(t * BLOCK_SIZE + threadIdx.y, train.rows - 1)), loadX, val);
+                        s_train[threadIdx.x * BLOCK_SIZE + threadIdx.y] = val;
+                    }
+
+                    __syncthreads();
+
+                    #pragma unroll
+                    for (int j = 0; j < BLOCK_SIZE; ++j)
+                        dist.reduceIter(s_query[threadIdx.y * MAX_DESC_LEN + i * BLOCK_SIZE + j], s_train[j * BLOCK_SIZE + threadIdx.x]);
+
+                    __syncthreads();
+                }
+
+                typename Dist::result_type distVal = dist;
+
+                const int trainIdx = t * BLOCK_SIZE + threadIdx.x;
+
+                if (queryIdx < query.rows && trainIdx < train.rows && mask(queryIdx, trainIdx))
+                {
+                    if (distVal < bestDistance1)
+                    {
+                        bestImgIdx2   = bestImgIdx1;
+                        bestDistance2 = bestDistance1;
+                        bestTrainIdx2 = bestTrainIdx1;
+
+                        bestImgIdx1   = imgIdx;
+                        bestDistance1 = distVal;
+                        bestTrainIdx1 = trainIdx;
+                    }
+                    else if (distVal < bestDistance2)
+                    {
+                        bestImgIdx2   = imgIdx;
+                        bestDistance2 = distVal;
+                        bestTrainIdx2 = trainIdx;
+                    }
+                }
+            }
+        }
+
+        template <int BLOCK_SIZE, int MAX_DESC_LEN, typename Dist, typename T, typename Mask>
+        __global__ void matchUnrolledCached(const PtrStepSz<T> query, const PtrStepSz<T> train, const Mask mask, int2* bestTrainIdx, float2* bestDistance)
+        {
+            extern __shared__ int smem[];
+
+            const int queryIdx = blockIdx.x * BLOCK_SIZE + threadIdx.y;
+
+            typename Dist::value_type* s_query = (typename Dist::value_type*)(smem);
+            typename Dist::value_type* s_train = (typename Dist::value_type*)(smem + BLOCK_SIZE * MAX_DESC_LEN);
+
+            loadQueryToSmem<BLOCK_SIZE, MAX_DESC_LEN>(queryIdx, query, s_query);
+
+            float myBestDistance1 = numeric_limits<float>::max();
+            float myBestDistance2 = numeric_limits<float>::max();
+            int myBestTrainIdx1 = -1;
+            int myBestTrainIdx2 = -1;
+
+            loopUnrolledCached<BLOCK_SIZE, MAX_DESC_LEN, Dist>(queryIdx, query, 0, train, mask, s_query, s_train, myBestDistance1, myBestDistance2, myBestTrainIdx1, myBestTrainIdx2, myBestTrainIdx1, myBestTrainIdx2);
+
+            __syncthreads();
+
+            float* s_distance = (float*)(smem);
+            int* s_trainIdx = (int*)(smem + BLOCK_SIZE * BLOCK_SIZE);
+
+            findBestMatch<BLOCK_SIZE>(myBestDistance1, myBestDistance2, myBestTrainIdx1, myBestTrainIdx2, s_distance, s_trainIdx);
+
+            if (queryIdx < query.rows && threadIdx.x == 0)
+            {
+                bestTrainIdx[queryIdx] = make_int2(myBestTrainIdx1, myBestTrainIdx2);
+                bestDistance[queryIdx] = make_float2(myBestDistance1, myBestDistance2);
+            }
+        }
+
+        template <int BLOCK_SIZE, int MAX_DESC_LEN, typename Dist, typename T, typename Mask>
+        void matchUnrolledCached(const PtrStepSz<T>& query, const PtrStepSz<T>& train, const Mask& mask,
+                                 const PtrStepSz<int2>& trainIdx, const PtrStepSz<float2>& distance,
+                                 cudaStream_t stream)
+        {
+            const dim3 block(BLOCK_SIZE, BLOCK_SIZE);
+            const dim3 grid(divUp(query.rows, BLOCK_SIZE));
+
+            const size_t smemSize = (BLOCK_SIZE * (MAX_DESC_LEN >= BLOCK_SIZE ? MAX_DESC_LEN : BLOCK_SIZE) + BLOCK_SIZE * BLOCK_SIZE) * sizeof(int);
+
+            matchUnrolledCached<BLOCK_SIZE, MAX_DESC_LEN, Dist><<<grid, block, smemSize, stream>>>(query, train, mask, trainIdx.data, distance.data);
+            cudaSafeCall( cudaGetLastError() );
+
+            if (stream == 0)
+                cudaSafeCall( cudaDeviceSynchronize() );
+        }
+
+        template <int BLOCK_SIZE, int MAX_DESC_LEN, typename Dist, typename T, typename Mask>
+        __global__ void matchUnrolledCached(const PtrStepSz<T> query, const PtrStepSz<T>* trains, int n, const Mask mask, int2* bestTrainIdx, int2* bestImgIdx, float2* bestDistance)
+        {
+            extern __shared__ int smem[];
+
+            const int queryIdx = blockIdx.x * BLOCK_SIZE + threadIdx.y;
+
+            typename Dist::value_type* s_query = (typename Dist::value_type*)(smem);
+            typename Dist::value_type* s_train = (typename Dist::value_type*)(smem + BLOCK_SIZE * MAX_DESC_LEN);
+
+            loadQueryToSmem<BLOCK_SIZE, MAX_DESC_LEN>(queryIdx, query, s_query);
+
+            float myBestDistance1 = numeric_limits<float>::max();
+            float myBestDistance2 = numeric_limits<float>::max();
+            int myBestTrainIdx1 = -1;
+            int myBestTrainIdx2 = -1;
+            int myBestImgIdx1 = -1;
+            int myBestImgIdx2 = -1;
+
+            Mask m = mask;
+
+            for (int imgIdx = 0; imgIdx < n; ++imgIdx)
+            {
+                const PtrStepSz<T> train = trains[imgIdx];
+                m.next();
+                loopUnrolledCached<BLOCK_SIZE, MAX_DESC_LEN, Dist>(queryIdx, query, imgIdx, train, m, s_query, s_train, myBestDistance1, myBestDistance2, myBestTrainIdx1, myBestTrainIdx2, myBestImgIdx1, myBestImgIdx2);
+            }
+
+            __syncthreads();
+
+            float* s_distance = (float*)(smem);
+            int* s_trainIdx = (int*)(smem + BLOCK_SIZE * BLOCK_SIZE);
+            int* s_imgIdx = (int*)(smem + 2 * BLOCK_SIZE * BLOCK_SIZE);
+
+            findBestMatch<BLOCK_SIZE>(myBestDistance1, myBestDistance2, myBestTrainIdx1, myBestTrainIdx2, myBestImgIdx1, myBestImgIdx2, s_distance, s_trainIdx, s_imgIdx);
+
+            if (queryIdx < query.rows && threadIdx.x == 0)
+            {
+                bestTrainIdx[queryIdx] = make_int2(myBestTrainIdx1, myBestTrainIdx2);
+                bestImgIdx[queryIdx] = make_int2(myBestImgIdx1, myBestImgIdx2);
+                bestDistance[queryIdx] = make_float2(myBestDistance1, myBestDistance2);
+            }
+        }
+
+        template <int BLOCK_SIZE, int MAX_DESC_LEN, typename Dist, typename T, typename Mask>
+        void matchUnrolledCached(const PtrStepSz<T>& query, const PtrStepSz<T>* trains, int n, const Mask& mask,
+                                 const PtrStepSz<int2>& trainIdx, const PtrStepSz<int2>& imgIdx, const PtrStepSz<float2>& distance,
+                                 cudaStream_t stream)
+        {
+            const dim3 block(BLOCK_SIZE, BLOCK_SIZE);
+            const dim3 grid(divUp(query.rows, BLOCK_SIZE));
+
+            const size_t smemSize = (BLOCK_SIZE * (MAX_DESC_LEN >= 2 * BLOCK_SIZE ? MAX_DESC_LEN : 2 * BLOCK_SIZE) + BLOCK_SIZE * BLOCK_SIZE) * sizeof(int);
+
+            matchUnrolledCached<BLOCK_SIZE, MAX_DESC_LEN, Dist><<<grid, block, smemSize, stream>>>(query, trains, n, mask, trainIdx.data, imgIdx.data, distance.data);
+            cudaSafeCall( cudaGetLastError() );
+
+            if (stream == 0)
+                cudaSafeCall( cudaDeviceSynchronize() );
+        }
+
+        ///////////////////////////////////////////////////////////////////////////////
+        // Match Unrolled
+
+        template <int BLOCK_SIZE, int MAX_DESC_LEN, typename Dist, typename T, typename Mask>
+        __device__ void loopUnrolled(int queryIdx, const PtrStepSz<T>& query, int imgIdx, const PtrStepSz<T>& train, const Mask& mask,
+                                     typename Dist::value_type* s_query, typename Dist::value_type* s_train,
+                                     float& bestDistance1, float& bestDistance2,
+                                     int& bestTrainIdx1, int& bestTrainIdx2,
+                                     int& bestImgIdx1, int& bestImgIdx2)
+        {
+            for (int t = 0, endt = (train.rows + BLOCK_SIZE - 1) / BLOCK_SIZE; t < endt; ++t)
+            {
+                Dist dist;
+
+                #pragma unroll
+                for (int i = 0; i < MAX_DESC_LEN / BLOCK_SIZE; ++i)
+                {
+                    const int loadX = threadIdx.x + i * BLOCK_SIZE;
+
+                    s_query[threadIdx.y * BLOCK_SIZE + threadIdx.x] = 0;
+                    s_train[threadIdx.x * BLOCK_SIZE + threadIdx.y] = 0;
+
+                    if (loadX < query.cols)
+                    {
+                        T val;
+
+                        ForceGlob<T>::Load(query.ptr(::min(queryIdx, query.rows - 1)), loadX, val);
+                        s_query[threadIdx.y * BLOCK_SIZE + threadIdx.x] = val;
+
+                        ForceGlob<T>::Load(train.ptr(::min(t * BLOCK_SIZE + threadIdx.y, train.rows - 1)), loadX, val);
+                        s_train[threadIdx.x * BLOCK_SIZE + threadIdx.y] = val;
+                    }
+
+                    __syncthreads();
+
+                    #pragma unroll
+                    for (int j = 0; j < BLOCK_SIZE; ++j)
+                        dist.reduceIter(s_query[threadIdx.y * BLOCK_SIZE + j], s_train[j * BLOCK_SIZE + threadIdx.x]);
+
+                    __syncthreads();
+                }
+
+                typename Dist::result_type distVal = dist;
+
+                const int trainIdx = t * BLOCK_SIZE + threadIdx.x;
+
+                if (queryIdx < query.rows && trainIdx < train.rows && mask(queryIdx, trainIdx))
+                {
+                    if (distVal < bestDistance1)
+                    {
+                        bestImgIdx2   = bestImgIdx1;
+                        bestDistance2 = bestDistance1;
+                        bestTrainIdx2 = bestTrainIdx1;
+
+                        bestImgIdx1   = imgIdx;
+                        bestDistance1 = distVal;
+                        bestTrainIdx1 = trainIdx;
+                    }
+                    else if (distVal < bestDistance2)
+                    {
+                        bestImgIdx2   = imgIdx;
+                        bestDistance2 = distVal;
+                        bestTrainIdx2 = trainIdx;
+                    }
+                }
+            }
+        }
+
+        template <int BLOCK_SIZE, int MAX_DESC_LEN, typename Dist, typename T, typename Mask>
+        __global__ void matchUnrolled(const PtrStepSz<T> query, const PtrStepSz<T> train, const Mask mask, int2* bestTrainIdx, float2* bestDistance)
+        {
+            extern __shared__ int smem[];
+
+            const int queryIdx = blockIdx.x * BLOCK_SIZE + threadIdx.y;
+
+            typename Dist::value_type* s_query = (typename Dist::value_type*)(smem);
+            typename Dist::value_type* s_train = (typename Dist::value_type*)(smem + BLOCK_SIZE * BLOCK_SIZE);
+
+            float myBestDistance1 = numeric_limits<float>::max();
+            float myBestDistance2 = numeric_limits<float>::max();
+            int myBestTrainIdx1 = -1;
+            int myBestTrainIdx2 = -1;
+
+            loopUnrolled<BLOCK_SIZE, MAX_DESC_LEN, Dist>(queryIdx, query, 0, train, mask, s_query, s_train, myBestDistance1, myBestDistance2, myBestTrainIdx1, myBestTrainIdx2, myBestTrainIdx1, myBestTrainIdx2);
+
+            __syncthreads();
+
+            float* s_distance = (float*)(smem);
+            int* s_trainIdx = (int*)(smem + BLOCK_SIZE * BLOCK_SIZE);
+
+            findBestMatch<BLOCK_SIZE>(myBestDistance1, myBestDistance2, myBestTrainIdx1, myBestTrainIdx2, s_distance, s_trainIdx);
+
+            if (queryIdx < query.rows && threadIdx.x == 0)
+            {
+                bestTrainIdx[queryIdx] = make_int2(myBestTrainIdx1, myBestTrainIdx2);
+                bestDistance[queryIdx] = make_float2(myBestDistance1, myBestDistance2);
+            }
+        }
+
+        template <int BLOCK_SIZE, int MAX_DESC_LEN, typename Dist, typename T, typename Mask>
+        void matchUnrolled(const PtrStepSz<T>& query, const PtrStepSz<T>& train, const Mask& mask,
+                           const PtrStepSz<int2>& trainIdx, const PtrStepSz<float2>& distance,
+                           cudaStream_t stream)
+        {
+            const dim3 block(BLOCK_SIZE, BLOCK_SIZE);
+            const dim3 grid(divUp(query.rows, BLOCK_SIZE));
+
+            const size_t smemSize = (2 * BLOCK_SIZE * BLOCK_SIZE) * sizeof(int);
+
+            matchUnrolled<BLOCK_SIZE, MAX_DESC_LEN, Dist><<<grid, block, smemSize, stream>>>(query, train, mask, trainIdx.data, distance.data);
+            cudaSafeCall( cudaGetLastError() );
+
+            if (stream == 0)
+                cudaSafeCall( cudaDeviceSynchronize() );
+        }
+
+        template <int BLOCK_SIZE, int MAX_DESC_LEN, typename Dist, typename T, typename Mask>
+        __global__ void matchUnrolled(const PtrStepSz<T> query, const PtrStepSz<T>* trains, int n, const Mask mask, int2* bestTrainIdx, int2* bestImgIdx, float2* bestDistance)
+        {
+            extern __shared__ int smem[];
+
+            const int queryIdx = blockIdx.x * BLOCK_SIZE + threadIdx.y;
+
+            typename Dist::value_type* s_query = (typename Dist::value_type*)(smem);
+            typename Dist::value_type* s_train = (typename Dist::value_type*)(smem + BLOCK_SIZE * BLOCK_SIZE);
+
+            float myBestDistance1 = numeric_limits<float>::max();
+            float myBestDistance2 = numeric_limits<float>::max();
+            int myBestTrainIdx1 = -1;
+            int myBestTrainIdx2 = -1;
+            int myBestImgIdx1 = -1;
+            int myBestImgIdx2 = -1;
+
+            Mask m = mask;
+
+            for (int imgIdx = 0; imgIdx < n; ++imgIdx)
+            {
+                const PtrStepSz<T> train = trains[imgIdx];
+                m.next();
+                loopUnrolled<BLOCK_SIZE, MAX_DESC_LEN, Dist>(queryIdx, query, imgIdx, train, m, s_query, s_train, myBestDistance1, myBestDistance2, myBestTrainIdx1, myBestTrainIdx2, myBestImgIdx1, myBestImgIdx2);
+            }
+
+            __syncthreads();
+
+            float* s_distance = (float*)(smem);
+            int* s_trainIdx = (int*)(smem + BLOCK_SIZE * BLOCK_SIZE);
+            int* s_imgIdx = (int*)(smem + 2 * BLOCK_SIZE * BLOCK_SIZE);
+
+            findBestMatch<BLOCK_SIZE>(myBestDistance1, myBestDistance2, myBestTrainIdx1, myBestTrainIdx2, myBestImgIdx1, myBestImgIdx2, s_distance, s_trainIdx, s_imgIdx);
+
+            if (queryIdx < query.rows && threadIdx.x == 0)
+            {
+                bestTrainIdx[queryIdx] = make_int2(myBestTrainIdx1, myBestTrainIdx2);
+                bestImgIdx[queryIdx] = make_int2(myBestImgIdx1, myBestImgIdx2);
+                bestDistance[queryIdx] = make_float2(myBestDistance1, myBestDistance2);
+            }
+        }
+
+        template <int BLOCK_SIZE, int MAX_DESC_LEN, typename Dist, typename T, typename Mask>
+        void matchUnrolled(const PtrStepSz<T>& query, const PtrStepSz<T>* trains, int n, const Mask& mask,
+                           const PtrStepSz<int2>& trainIdx, const PtrStepSz<int2>& imgIdx, const PtrStepSz<float2>& distance,
+                           cudaStream_t stream)
+        {
+            const dim3 block(BLOCK_SIZE, BLOCK_SIZE);
+            const dim3 grid(divUp(query.rows, BLOCK_SIZE));
+
+            const size_t smemSize = (3 * BLOCK_SIZE * BLOCK_SIZE) * sizeof(int);
+
+            matchUnrolled<BLOCK_SIZE, MAX_DESC_LEN, Dist><<<grid, block, smemSize, stream>>>(query, trains, n, mask, trainIdx.data, imgIdx.data, distance.data);
+            cudaSafeCall( cudaGetLastError() );
+
+            if (stream == 0)
+                cudaSafeCall( cudaDeviceSynchronize() );
+        }
+
+        ///////////////////////////////////////////////////////////////////////////////
+        // Match
+
+        template <int BLOCK_SIZE, typename Dist, typename T, typename Mask>
+        __device__ void loop(int queryIdx, const PtrStepSz<T>& query, int imgIdx, const PtrStepSz<T>& train, const Mask& mask,
+                             typename Dist::value_type* s_query, typename Dist::value_type* s_train,
+                             float& bestDistance1, float& bestDistance2,
+                             int& bestTrainIdx1, int& bestTrainIdx2,
+                             int& bestImgIdx1, int& bestImgIdx2)
+        {
+            for (int t = 0, endt = (train.rows + BLOCK_SIZE - 1) / BLOCK_SIZE; t < endt; ++t)
+            {
+                Dist dist;
+
+                for (int i = 0, endi = (query.cols + BLOCK_SIZE - 1) / BLOCK_SIZE; i < endi; ++i)
+                {
+                    const int loadX = threadIdx.x + i * BLOCK_SIZE;
+
+                    s_query[threadIdx.y * BLOCK_SIZE + threadIdx.x] = 0;
+                    s_train[threadIdx.x * BLOCK_SIZE + threadIdx.y] = 0;
+
+                    if (loadX < query.cols)
+                    {
+                        T val;
+
+                        ForceGlob<T>::Load(query.ptr(::min(queryIdx, query.rows - 1)), loadX, val);
+                        s_query[threadIdx.y * BLOCK_SIZE + threadIdx.x] = val;
+
+                        ForceGlob<T>::Load(train.ptr(::min(t * BLOCK_SIZE + threadIdx.y, train.rows - 1)), loadX, val);
+                        s_train[threadIdx.x * BLOCK_SIZE + threadIdx.y] = val;
+                    }
+
+                    __syncthreads();
+
+                    #pragma unroll
+                    for (int j = 0; j < BLOCK_SIZE; ++j)
+                        dist.reduceIter(s_query[threadIdx.y * BLOCK_SIZE + j], s_train[j * BLOCK_SIZE + threadIdx.x]);
+
+                    __syncthreads();
+                }
+
+                typename Dist::result_type distVal = dist;
+
+                const int trainIdx = t * BLOCK_SIZE + threadIdx.x;
+
+                if (queryIdx < query.rows && trainIdx < train.rows && mask(queryIdx, trainIdx))
+                {
+                    if (distVal < bestDistance1)
+                    {
+                        bestImgIdx2   = bestImgIdx1;
+                        bestDistance2 = bestDistance1;
+                        bestTrainIdx2 = bestTrainIdx1;
+
+                        bestImgIdx1   = imgIdx;
+                        bestDistance1 = distVal;
+                        bestTrainIdx1 = trainIdx;
+                    }
+                    else if (distVal < bestDistance2)
+                    {
+                        bestImgIdx2   = imgIdx;
+                        bestDistance2 = distVal;
+                        bestTrainIdx2 = trainIdx;
+                    }
+                }
+            }
+        }
+
+        template <int BLOCK_SIZE, typename Dist, typename T, typename Mask>
+        __global__ void match(const PtrStepSz<T> query, const PtrStepSz<T> train, const Mask mask, int2* bestTrainIdx, float2* bestDistance)
+        {
+            extern __shared__ int smem[];
+
+            const int queryIdx = blockIdx.x * BLOCK_SIZE + threadIdx.y;
+
+            typename Dist::value_type* s_query = (typename Dist::value_type*)(smem);
+            typename Dist::value_type* s_train = (typename Dist::value_type*)(smem + BLOCK_SIZE * BLOCK_SIZE);
+
+            float myBestDistance1 = numeric_limits<float>::max();
+            float myBestDistance2 = numeric_limits<float>::max();
+            int myBestTrainIdx1 = -1;
+            int myBestTrainIdx2 = -1;
+
+            loop<BLOCK_SIZE, Dist>(queryIdx, query, 0, train, mask, s_query, s_train, myBestDistance1, myBestDistance2, myBestTrainIdx1, myBestTrainIdx2, myBestTrainIdx1, myBestTrainIdx2);
+
+            __syncthreads();
+
+            float* s_distance = (float*)(smem);
+            int* s_trainIdx = (int*)(smem + BLOCK_SIZE * BLOCK_SIZE);
+
+            findBestMatch<BLOCK_SIZE>(myBestDistance1, myBestDistance2, myBestTrainIdx1, myBestTrainIdx2, s_distance, s_trainIdx);
+
+            if (queryIdx < query.rows && threadIdx.x == 0)
+            {
+                bestTrainIdx[queryIdx] = make_int2(myBestTrainIdx1, myBestTrainIdx2);
+                bestDistance[queryIdx] = make_float2(myBestDistance1, myBestDistance2);
+            }
+        }
+
+        template <int BLOCK_SIZE, typename Dist, typename T, typename Mask>
+        void match(const PtrStepSz<T>& query, const PtrStepSz<T>& train, const Mask& mask,
+                   const PtrStepSz<int2>& trainIdx, const PtrStepSz<float2>& distance,
+                   cudaStream_t stream)
+        {
+            const dim3 block(BLOCK_SIZE, BLOCK_SIZE);
+            const dim3 grid(divUp(query.rows, BLOCK_SIZE));
+
+            const size_t smemSize = (2 * BLOCK_SIZE * BLOCK_SIZE) * sizeof(int);
+
+            match<BLOCK_SIZE, Dist><<<grid, block, smemSize, stream>>>(query, train, mask, trainIdx.data, distance.data);
+            cudaSafeCall( cudaGetLastError() );
+
+            if (stream == 0)
+                cudaSafeCall( cudaDeviceSynchronize() );
+        }
+
+        template <int BLOCK_SIZE, typename Dist, typename T, typename Mask>
+        __global__ void match(const PtrStepSz<T> query, const PtrStepSz<T>* trains, int n, const Mask mask, int2* bestTrainIdx, int2* bestImgIdx, float2* bestDistance)
+        {
+            extern __shared__ int smem[];
+
+            const int queryIdx = blockIdx.x * BLOCK_SIZE + threadIdx.y;
+
+            typename Dist::value_type* s_query = (typename Dist::value_type*)(smem);
+            typename Dist::value_type* s_train = (typename Dist::value_type*)(smem + BLOCK_SIZE * BLOCK_SIZE);
+
+            float myBestDistance1 = numeric_limits<float>::max();
+            float myBestDistance2 = numeric_limits<float>::max();
+            int myBestTrainIdx1 = -1;
+            int myBestTrainIdx2 = -1;
+            int myBestImgIdx1 = -1;
+            int myBestImgIdx2 = -1;
+
+            Mask m = mask;
+
+            for (int imgIdx = 0; imgIdx < n; ++imgIdx)
+            {
+                const PtrStepSz<T> train = trains[imgIdx];
+                m.next();
+                loop<BLOCK_SIZE, Dist>(queryIdx, query, imgIdx, train, m, s_query, s_train, myBestDistance1, myBestDistance2, myBestTrainIdx1, myBestTrainIdx2, myBestImgIdx1, myBestImgIdx2);
+            }
+
+            __syncthreads();
+
+            float* s_distance = (float*)(smem);
+            int* s_trainIdx = (int*)(smem + BLOCK_SIZE * BLOCK_SIZE);
+            int* s_imgIdx = (int*)(smem + 2 * BLOCK_SIZE * BLOCK_SIZE);
+
+            findBestMatch<BLOCK_SIZE>(myBestDistance1, myBestDistance2, myBestTrainIdx1, myBestTrainIdx2, myBestImgIdx1, myBestImgIdx2, s_distance, s_trainIdx, s_imgIdx);
+
+            if (queryIdx < query.rows && threadIdx.x == 0)
+            {
+                bestTrainIdx[queryIdx] = make_int2(myBestTrainIdx1, myBestTrainIdx2);
+                bestImgIdx[queryIdx] = make_int2(myBestImgIdx1, myBestImgIdx2);
+                bestDistance[queryIdx] = make_float2(myBestDistance1, myBestDistance2);
+            }
+        }
+
+        template <int BLOCK_SIZE, typename Dist, typename T, typename Mask>
+        void match(const PtrStepSz<T>& query, const PtrStepSz<T>* trains, int n, const Mask& mask,
+                   const PtrStepSz<int2>& trainIdx, const PtrStepSz<int2>& imgIdx, const PtrStepSz<float2>& distance,
+                   cudaStream_t stream)
+        {
+            const dim3 block(BLOCK_SIZE, BLOCK_SIZE);
+            const dim3 grid(divUp(query.rows, BLOCK_SIZE));
+
+            const size_t smemSize = (3 * BLOCK_SIZE * BLOCK_SIZE) * sizeof(int);
+
+            match<BLOCK_SIZE, Dist><<<grid, block, smemSize, stream>>>(query, trains, n, mask, trainIdx.data, imgIdx.data, distance.data);
+            cudaSafeCall( cudaGetLastError() );
+
+            if (stream == 0)
+                cudaSafeCall( cudaDeviceSynchronize() );
+        }
+
+        ///////////////////////////////////////////////////////////////////////////////
+        // knnMatch 2 dispatcher
+
+        template <typename Dist, typename T, typename Mask>
+        void match2Dispatcher(const PtrStepSz<T>& query, const PtrStepSz<T>& train, const Mask& mask,
+                              const PtrStepSzb& trainIdx, const PtrStepSzb& distance,
+                              int cc, cudaStream_t stream)
+        {
+            (void)cc;
+            if (query.cols <= 64)
+            {
+                matchUnrolledCached<16, 64, Dist>(query, train, mask, static_cast< PtrStepSz<int2> >(trainIdx), static_cast< PtrStepSz<float2> > (distance), stream);
+            }
+            else if (query.cols <= 128)
+            {
+                matchUnrolledCached<16, 128, Dist>(query, train, mask, static_cast< PtrStepSz<int2> >(trainIdx), static_cast< PtrStepSz<float2> > (distance), stream);
+            }
+            /*else if (query.cols <= 256)
+            {
+                matchUnrolled<16, 256, Dist>(query, train, mask, static_cast< PtrStepSz<int2> >(trainIdx), static_cast< PtrStepSz<float2> > (distance), stream);
+            }
+            else if (query.cols <= 512)
+            {
+                matchUnrolled<16, 512, Dist>(query, train, mask, static_cast< PtrStepSz<int2> >(trainIdx), static_cast< PtrStepSz<float2> > (distance), stream);
+            }
+            else if (query.cols <= 1024)
+            {
+                matchUnrolled<16, 1024, Dist>(query, train, mask, static_cast< PtrStepSz<int2> >(trainIdx), static_cast< PtrStepSz<float2> > (distance), stream);
+            }*/
+            else
+            {
+                match<16, Dist>(query, train, mask, static_cast< PtrStepSz<int2> >(trainIdx), static_cast< PtrStepSz<float2> > (distance), stream);
+            }
+        }
+
+        template <typename Dist, typename T, typename Mask>
+        void match2Dispatcher(const PtrStepSz<T>& query, const PtrStepSz<T>* trains, int n, const Mask& mask,
+                              const PtrStepSzb& trainIdx, const PtrStepSzb& imgIdx, const PtrStepSzb& distance,
+                              int cc, cudaStream_t stream)
+        {
+            (void)cc;
+            if (query.cols <= 64)
+            {
+                matchUnrolledCached<16, 64, Dist>(query, trains, n, mask, static_cast< PtrStepSz<int2> >(trainIdx), static_cast< PtrStepSz<int2> >(imgIdx), static_cast< PtrStepSz<float2> > (distance), stream);
+            }
+            else if (query.cols <= 128)
+            {
+                matchUnrolledCached<16, 128, Dist>(query, trains, n, mask, static_cast< PtrStepSz<int2> >(trainIdx), static_cast< PtrStepSz<int2> >(imgIdx), static_cast< PtrStepSz<float2> > (distance), stream);
+            }
+            /*else if (query.cols <= 256)
+            {
+                matchUnrolled<16, 256, Dist>(query, trains, n, mask, static_cast< PtrStepSz<int2> >(trainIdx), static_cast< PtrStepSz<int2> >(imgIdx), static_cast< PtrStepSz<float2> > (distance), stream);
+            }
+            else if (query.cols <= 512)
+            {
+                matchUnrolled<16, 512, Dist>(query, trains, n, mask, static_cast< PtrStepSz<int2> >(trainIdx), static_cast< PtrStepSz<int2> >(imgIdx), static_cast< PtrStepSz<float2> > (distance), stream);
+            }
+            else if (query.cols <= 1024)
+            {
+                matchUnrolled<16, 1024, Dist>(query, trains, n, mask, static_cast< PtrStepSz<int2> >(trainIdx), static_cast< PtrStepSz<int2> >(imgIdx), static_cast< PtrStepSz<float2> > (distance), stream);
+            }*/
+            else
+            {
+                match<16, Dist>(query, trains, n, mask, static_cast< PtrStepSz<int2> >(trainIdx), static_cast< PtrStepSz<int2> >(imgIdx), static_cast< PtrStepSz<float2> > (distance), stream);
+            }
+        }
+
+        ///////////////////////////////////////////////////////////////////////////////
+        // Calc distance kernel
+
+        template <int BLOCK_SIZE, int MAX_DESC_LEN, typename Dist, typename T, typename Mask>
+        __global__ void calcDistanceUnrolled(const PtrStepSz<T> query, const PtrStepSz<T> train, const Mask mask, PtrStepf allDist)
+        {
+            extern __shared__ int smem[];
+
+            const int queryIdx = blockIdx.y * BLOCK_SIZE + threadIdx.y;
+            const int trainIdx = blockIdx.x * BLOCK_SIZE + threadIdx.x;
+
+            typename Dist::value_type* s_query = (typename Dist::value_type*)(smem);
+            typename Dist::value_type* s_train = (typename Dist::value_type*)(smem + BLOCK_SIZE * BLOCK_SIZE);
+
+            Dist dist;
+
+            #pragma unroll
+            for (int i = 0; i < MAX_DESC_LEN / BLOCK_SIZE; ++i)
+            {
+                const int loadX = threadIdx.x + i * BLOCK_SIZE;
+
+                if (loadX < query.cols)
+                {
+                    s_query[threadIdx.y * BLOCK_SIZE + threadIdx.x] = query.ptr(::min(queryIdx, query.rows - 1))[loadX];
+                    s_train[threadIdx.x * BLOCK_SIZE + threadIdx.y] = train.ptr(::min(blockIdx.x * BLOCK_SIZE + threadIdx.y, train.rows - 1))[loadX];
+                }
+                else
+                {
+                    s_query[threadIdx.y * BLOCK_SIZE + threadIdx.x] = 0;
+                    s_train[threadIdx.x * BLOCK_SIZE + threadIdx.y] = 0;
+                }
+
+                __syncthreads();
+
+                #pragma unroll
+                for (int j = 0; j < BLOCK_SIZE; ++j)
+                    dist.reduceIter(s_query[threadIdx.y * BLOCK_SIZE + j], s_train[j * BLOCK_SIZE + threadIdx.x]);
+
+                __syncthreads();
+            }
+
+            if (queryIdx < query.rows && trainIdx < train.rows)
+            {
+                float distVal = numeric_limits<float>::max();
+
+                if (mask(queryIdx, trainIdx))
+                    distVal = (typename Dist::result_type)dist;
+
+                allDist.ptr(queryIdx)[trainIdx] = distVal;
+            }
+        }
+
+        template <int BLOCK_SIZE, int MAX_DESC_LEN, typename Dist, typename T, typename Mask>
+        void calcDistanceUnrolled(const PtrStepSz<T>& query, const PtrStepSz<T>& train, const Mask& mask, const PtrStepSzf& allDist, cudaStream_t stream)
+        {
+            const dim3 block(BLOCK_SIZE, BLOCK_SIZE);
+            const dim3 grid(divUp(train.rows, BLOCK_SIZE), divUp(query.rows, BLOCK_SIZE));
+
+            const size_t smemSize = (2 * BLOCK_SIZE * BLOCK_SIZE) * sizeof(int);
+
+            calcDistanceUnrolled<BLOCK_SIZE, MAX_DESC_LEN, Dist><<<grid, block, smemSize, stream>>>(query, train, mask, allDist);
+            cudaSafeCall( cudaGetLastError() );
+
+            if (stream == 0)
+                cudaSafeCall( cudaDeviceSynchronize() );
+        }
+
+        template <int BLOCK_SIZE, typename Dist, typename T, typename Mask>
+        __global__ void calcDistance(const PtrStepSz<T> query, const PtrStepSz<T> train, const Mask mask, PtrStepf allDist)
+        {
+            extern __shared__ int smem[];
+
+            const int queryIdx = blockIdx.y * BLOCK_SIZE + threadIdx.y;
+            const int trainIdx = blockIdx.x * BLOCK_SIZE + threadIdx.x;
+
+            typename Dist::value_type* s_query = (typename Dist::value_type*)(smem);
+            typename Dist::value_type* s_train = (typename Dist::value_type*)(smem + BLOCK_SIZE * BLOCK_SIZE);
+
+            Dist dist;
+
+            for (int i = 0, endi = (query.cols + BLOCK_SIZE - 1) / BLOCK_SIZE; i < endi; ++i)
+            {
+                const int loadX = threadIdx.x + i * BLOCK_SIZE;
+
+                if (loadX < query.cols)
+                {
+                    s_query[threadIdx.y * BLOCK_SIZE + threadIdx.x] = query.ptr(::min(queryIdx, query.rows - 1))[loadX];
+                    s_train[threadIdx.x * BLOCK_SIZE + threadIdx.y] = train.ptr(::min(blockIdx.x * BLOCK_SIZE + threadIdx.y, train.rows - 1))[loadX];
+                }
+                else
+                {
+                    s_query[threadIdx.y * BLOCK_SIZE + threadIdx.x] = 0;
+                    s_train[threadIdx.x * BLOCK_SIZE + threadIdx.y] = 0;
+                }
+
+                __syncthreads();
+
+                #pragma unroll
+                for (int j = 0; j < BLOCK_SIZE; ++j)
+                    dist.reduceIter(s_query[threadIdx.y * BLOCK_SIZE + j], s_train[j * BLOCK_SIZE + threadIdx.x]);
+
+                __syncthreads();
+            }
+
+            if (queryIdx < query.rows && trainIdx < train.rows)
+            {
+                float distVal = numeric_limits<float>::max();
+
+                if (mask(queryIdx, trainIdx))
+                    distVal = (typename Dist::result_type)dist;
+
+                allDist.ptr(queryIdx)[trainIdx] = distVal;
+            }
+        }
+
+        template <int BLOCK_SIZE, typename Dist, typename T, typename Mask>
+        void calcDistance(const PtrStepSz<T>& query, const PtrStepSz<T>& train, const Mask& mask, const PtrStepSzf& allDist, cudaStream_t stream)
+        {
+            const dim3 block(BLOCK_SIZE, BLOCK_SIZE);
+            const dim3 grid(divUp(train.rows, BLOCK_SIZE), divUp(query.rows, BLOCK_SIZE));
+
+            const size_t smemSize = (2 * BLOCK_SIZE * BLOCK_SIZE) * sizeof(int);
+
+            calcDistance<BLOCK_SIZE, Dist><<<grid, block, smemSize, stream>>>(query, train, mask, allDist);
+            cudaSafeCall( cudaGetLastError() );
+
+            if (stream == 0)
+                cudaSafeCall( cudaDeviceSynchronize() );
+        }
+
+        ///////////////////////////////////////////////////////////////////////////////
+        // Calc Distance dispatcher
+
+        template <typename Dist, typename T, typename Mask>
+        void calcDistanceDispatcher(const PtrStepSz<T>& query, const PtrStepSz<T>& train, const Mask& mask,
+                                    const PtrStepSzf& allDist,
+                                    int cc, cudaStream_t stream)
+        {
+            (void)cc;
+            if (query.cols <= 64)
+            {
+                calcDistanceUnrolled<16, 64, Dist>(query, train, mask, allDist, stream);
+            }
+            else if (query.cols <= 128)
+            {
+                calcDistanceUnrolled<16, 128, Dist>(query, train, mask, allDist, stream);
+            }
+            /*else if (query.cols <= 256)
+            {
+                calcDistanceUnrolled<16, 256, Dist>(query, train, mask, allDist, stream);
+            }
+            else if (query.cols <= 512)
+            {
+                calcDistanceUnrolled<16, 512, Dist>(query, train, mask, allDist, stream);
+            }
+            else if (query.cols <= 1024)
+            {
+                calcDistanceUnrolled<16, 1024, Dist>(query, train, mask, allDist, stream);
+            }*/
+            else
+            {
+                calcDistance<16, Dist>(query, train, mask, allDist, stream);
+            }
+        }
+
+        ///////////////////////////////////////////////////////////////////////////////
+        // find knn match kernel
+
+        template <int BLOCK_SIZE>
+        __global__ void findBestMatch(PtrStepSzf allDist, int i, PtrStepi trainIdx, PtrStepf distance)
+        {
+            const int SMEM_SIZE = BLOCK_SIZE > 64 ? BLOCK_SIZE : 64;
+            __shared__ float s_dist[SMEM_SIZE];
+            __shared__ int s_trainIdx[SMEM_SIZE];
+
+            const int queryIdx = blockIdx.x;
+
+            float* allDistRow = allDist.ptr(queryIdx);
+
+            float dist = numeric_limits<float>::max();
+            int bestIdx = -1;
+
+            for (int i = threadIdx.x; i < allDist.cols; i += BLOCK_SIZE)
+            {
+                float reg = allDistRow[i];
+                if (reg < dist)
+                {
+                    dist = reg;
+                    bestIdx = i;
+                }
+            }
+
+            s_dist[threadIdx.x] = dist;
+            s_trainIdx[threadIdx.x] = bestIdx;
+            __syncthreads();
+
+            reducePredVal<BLOCK_SIZE>(s_dist, dist, s_trainIdx, bestIdx, threadIdx.x, less<volatile float>());
+
+            if (threadIdx.x == 0)
+            {
+                if (dist < numeric_limits<float>::max())
+                {
+                    allDistRow[bestIdx] = numeric_limits<float>::max();
+                    trainIdx.ptr(queryIdx)[i] = bestIdx;
+                    distance.ptr(queryIdx)[i] = dist;
+                }
+            }
+        }
+
+        template <int BLOCK_SIZE>
+        void findKnnMatch(int k, const PtrStepSzi& trainIdx, const PtrStepSzf& distance, const PtrStepSzf& allDist, cudaStream_t stream)
+        {
+            const dim3 block(BLOCK_SIZE, 1, 1);
+            const dim3 grid(trainIdx.rows, 1, 1);
+
+            for (int i = 0; i < k; ++i)
+            {
+                findBestMatch<BLOCK_SIZE><<<grid, block, 0, stream>>>(allDist, i, trainIdx, distance);
+                cudaSafeCall( cudaGetLastError() );
+            }
+
+            if (stream == 0)
+                cudaSafeCall( cudaDeviceSynchronize() );
+        }
+
+        void findKnnMatchDispatcher(int k, const PtrStepSzb& trainIdx, const PtrStepSzb& distance, const PtrStepSzf& allDist, int cc, cudaStream_t stream)
+        {
+            findKnnMatch<256>(k, static_cast<PtrStepSzi>(trainIdx), static_cast<PtrStepSzf>(distance), allDist, stream);
+        }
+
+        ///////////////////////////////////////////////////////////////////////////////
+        // knn match Dispatcher
+
+        template <typename Dist, typename T, typename Mask>
+        void matchDispatcher(const PtrStepSz<T>& query, const PtrStepSz<T>& train, int k, const Mask& mask,
+            const PtrStepSzb& trainIdx, const PtrStepSzb& distance, const PtrStepSzf& allDist,
+            int cc, cudaStream_t stream)
+        {
+            if (k == 2)
+            {
+                match2Dispatcher<Dist>(query, train, mask, trainIdx, distance, cc, stream);
+            }
+            else
+            {
+                calcDistanceDispatcher<Dist>(query, train, mask, allDist, cc, stream);
+                findKnnMatchDispatcher(k, trainIdx, distance, allDist, cc, stream);
+            }
+        }
+
+        ///////////////////////////////////////////////////////////////////////////////
+        // knn match caller
+
+        template <typename T> void matchL1_gpu(const PtrStepSzb& query, const PtrStepSzb& train, int k, const PtrStepSzb& mask,
+            const PtrStepSzb& trainIdx, const PtrStepSzb& distance, const PtrStepSzf& allDist,
+            int cc, cudaStream_t stream)
+        {
+            if (mask.data)
+                matchDispatcher< L1Dist<T> >(static_cast< PtrStepSz<T> >(query), static_cast< PtrStepSz<T> >(train), k, SingleMask(mask), trainIdx, distance, allDist, cc, stream);
+            else
+                matchDispatcher< L1Dist<T> >(static_cast< PtrStepSz<T> >(query), static_cast< PtrStepSz<T> >(train), k, WithOutMask(), trainIdx, distance, allDist, cc, stream);
+        }
+
+        template void matchL1_gpu<uchar >(const PtrStepSzb& queryDescs, const PtrStepSzb& trainDescs, int k, const PtrStepSzb& mask, const PtrStepSzb& trainIdx, const PtrStepSzb& distance, const PtrStepSzf& allDist, int cc, cudaStream_t stream);
+        //template void matchL1_gpu<schar >(const PtrStepSzb& queryDescs, const PtrStepSzb& trainDescs, int k, const PtrStepSzb& mask, const PtrStepSzb& trainIdx, const PtrStepSzb& distance, const PtrStepSzf& allDist, int cc, cudaStream_t stream);
+        template void matchL1_gpu<ushort>(const PtrStepSzb& queryDescs, const PtrStepSzb& trainDescs, int k, const PtrStepSzb& mask, const PtrStepSzb& trainIdx, const PtrStepSzb& distance, const PtrStepSzf& allDist, int cc, cudaStream_t stream);
+        template void matchL1_gpu<short >(const PtrStepSzb& queryDescs, const PtrStepSzb& trainDescs, int k, const PtrStepSzb& mask, const PtrStepSzb& trainIdx, const PtrStepSzb& distance, const PtrStepSzf& allDist, int cc, cudaStream_t stream);
+        template void matchL1_gpu<int   >(const PtrStepSzb& queryDescs, const PtrStepSzb& trainDescs, int k, const PtrStepSzb& mask, const PtrStepSzb& trainIdx, const PtrStepSzb& distance, const PtrStepSzf& allDist, int cc, cudaStream_t stream);
+        template void matchL1_gpu<float >(const PtrStepSzb& queryDescs, const PtrStepSzb& trainDescs, int k, const PtrStepSzb& mask, const PtrStepSzb& trainIdx, const PtrStepSzb& distance, const PtrStepSzf& allDist, int cc, cudaStream_t stream);
+
+        template <typename T> void matchL2_gpu(const PtrStepSzb& query, const PtrStepSzb& train, int k, const PtrStepSzb& mask,
+            const PtrStepSzb& trainIdx, const PtrStepSzb& distance, const PtrStepSzf& allDist,
+            int cc, cudaStream_t stream)
+        {
+            if (mask.data)
+                matchDispatcher<L2Dist>(static_cast< PtrStepSz<T> >(query), static_cast< PtrStepSz<T> >(train), k, SingleMask(mask), trainIdx, distance, allDist, cc, stream);
+            else
+                matchDispatcher<L2Dist>(static_cast< PtrStepSz<T> >(query), static_cast< PtrStepSz<T> >(train), k, WithOutMask(), trainIdx, distance, allDist, cc, stream);
+        }
+
+        //template void matchL2_gpu<uchar >(const PtrStepSzb& queryDescs, const PtrStepSzb& trainDescs, int k, const PtrStepSzb& mask, const PtrStepSzb& trainIdx, const PtrStepSzb& distance, const PtrStepSzf& allDist, int cc, cudaStream_t stream);
+        //template void matchL2_gpu<schar >(const PtrStepSzb& queryDescs, const PtrStepSzb& trainDescs, int k, const PtrStepSzb& mask, const PtrStepSzb& trainIdx, const PtrStepSzb& distance, const PtrStepSzf& allDist, int cc, cudaStream_t stream);
+        //template void matchL2_gpu<ushort>(const PtrStepSzb& queryDescs, const PtrStepSzb& trainDescs, int k, const PtrStepSzb& mask, const PtrStepSzb& trainIdx, const PtrStepSzb& distance, const PtrStepSzf& allDist, int cc, cudaStream_t stream);
+        //template void matchL2_gpu<short >(const PtrStepSzb& queryDescs, const PtrStepSzb& trainDescs, int k, const PtrStepSzb& mask, const PtrStepSzb& trainIdx, const PtrStepSzb& distance, const PtrStepSzf& allDist, int cc, cudaStream_t stream);
+        //template void matchL2_gpu<int   >(const PtrStepSzb& queryDescs, const PtrStepSzb& trainDescs, int k, const PtrStepSzb& mask, const PtrStepSzb& trainIdx, const PtrStepSzb& distance, const PtrStepSzf& allDist, int cc, cudaStream_t stream);
+        template void matchL2_gpu<float >(const PtrStepSzb& queryDescs, const PtrStepSzb& trainDescs, int k, const PtrStepSzb& mask, const PtrStepSzb& trainIdx, const PtrStepSzb& distance, const PtrStepSzf& allDist, int cc, cudaStream_t stream);
+
+        template <typename T> void matchHamming_gpu(const PtrStepSzb& query, const PtrStepSzb& train, int k, const PtrStepSzb& mask,
+            const PtrStepSzb& trainIdx, const PtrStepSzb& distance, const PtrStepSzf& allDist,
+            int cc, cudaStream_t stream)
+        {
+            if (mask.data)
+                matchDispatcher<HammingDist>(static_cast< PtrStepSz<T> >(query), static_cast< PtrStepSz<T> >(train), k, SingleMask(mask), trainIdx, distance, allDist, cc, stream);
+            else
+                matchDispatcher<HammingDist>(static_cast< PtrStepSz<T> >(query), static_cast< PtrStepSz<T> >(train), k, WithOutMask(), trainIdx, distance, allDist, cc, stream);
+        }
+
+        template void matchHamming_gpu<uchar >(const PtrStepSzb& queryDescs, const PtrStepSzb& trainDescs, int k, const PtrStepSzb& mask, const PtrStepSzb& trainIdx, const PtrStepSzb& distance, const PtrStepSzf& allDist, int cc, cudaStream_t stream);
+        //template void matchHamming_gpu<schar >(const PtrStepSzb& queryDescs, const PtrStepSzb& trainDescs, int k, const PtrStepSzb& mask, const PtrStepSzb& trainIdx, const PtrStepSzb& distance, const PtrStepSzf& allDist, int cc, cudaStream_t stream);
+        template void matchHamming_gpu<ushort>(const PtrStepSzb& queryDescs, const PtrStepSzb& trainDescs, int k, const PtrStepSzb& mask, const PtrStepSzb& trainIdx, const PtrStepSzb& distance, const PtrStepSzf& allDist, int cc, cudaStream_t stream);
+        //template void matchHamming_gpu<short >(const PtrStepSzb& queryDescs, const PtrStepSzb& trainDescs, int k, const PtrStepSzb& mask, const PtrStepSzb& trainIdx, const PtrStepSzb& distance, const PtrStepSzf& allDist, int cc, cudaStream_t stream);
+        template void matchHamming_gpu<int   >(const PtrStepSzb& queryDescs, const PtrStepSzb& trainDescs, int k, const PtrStepSzb& mask, const PtrStepSzb& trainIdx, const PtrStepSzb& distance, const PtrStepSzf& allDist, int cc, cudaStream_t stream);
+
+        template <typename T> void match2L1_gpu(const PtrStepSzb& query, const PtrStepSzb& trains, const PtrStepSz<PtrStepb>& masks,
+            const PtrStepSzb& trainIdx, const PtrStepSzb& imgIdx, const PtrStepSzb& distance,
+            int cc, cudaStream_t stream)
+        {
+            if (masks.data)
+                match2Dispatcher< L1Dist<T> >(static_cast< PtrStepSz<T> >(query), (const PtrStepSz<T>*)trains.ptr(), trains.cols, MaskCollection(masks.data), trainIdx, imgIdx, distance, cc, stream);
+            else
+                match2Dispatcher< L1Dist<T> >(static_cast< PtrStepSz<T> >(query), (const PtrStepSz<T>*)trains.ptr(), trains.cols, WithOutMask(), trainIdx, imgIdx, distance, cc, stream);
+        }
+
+        template void match2L1_gpu<uchar >(const PtrStepSzb& query, const PtrStepSzb& trains, const PtrStepSz<PtrStepb>& masks, const PtrStepSzb& trainIdx, const PtrStepSzb& imgIdx, const PtrStepSzb& distance, int cc, cudaStream_t stream);
+        //template void match2L1_gpu<schar >(const PtrStepSzb& query, const PtrStepSzb& trains, const PtrStepSz<PtrStepb>& masks, const PtrStepSzb& trainIdx, const PtrStepSzb& imgIdx, const PtrStepSzb& distance, int cc, cudaStream_t stream);
+        template void match2L1_gpu<ushort>(const PtrStepSzb& query, const PtrStepSzb& trains, const PtrStepSz<PtrStepb>& masks, const PtrStepSzb& trainIdx, const PtrStepSzb& imgIdx, const PtrStepSzb& distance, int cc, cudaStream_t stream);
+        template void match2L1_gpu<short >(const PtrStepSzb& query, const PtrStepSzb& trains, const PtrStepSz<PtrStepb>& masks, const PtrStepSzb& trainIdx, const PtrStepSzb& imgIdx, const PtrStepSzb& distance, int cc, cudaStream_t stream);
+        template void match2L1_gpu<int   >(const PtrStepSzb& query, const PtrStepSzb& trains, const PtrStepSz<PtrStepb>& masks, const PtrStepSzb& trainIdx, const PtrStepSzb& imgIdx, const PtrStepSzb& distance, int cc, cudaStream_t stream);
+        template void match2L1_gpu<float >(const PtrStepSzb& query, const PtrStepSzb& trains, const PtrStepSz<PtrStepb>& masks, const PtrStepSzb& trainIdx, const PtrStepSzb& imgIdx, const PtrStepSzb& distance, int cc, cudaStream_t stream);
+
+        template <typename T> void match2L2_gpu(const PtrStepSzb& query, const PtrStepSzb& trains, const PtrStepSz<PtrStepb>& masks,
+            const PtrStepSzb& trainIdx, const PtrStepSzb& imgIdx, const PtrStepSzb& distance,
+            int cc, cudaStream_t stream)
+        {
+            if (masks.data)
+                match2Dispatcher<L2Dist>(static_cast< PtrStepSz<T> >(query), (const PtrStepSz<T>*)trains.ptr(), trains.cols, MaskCollection(masks.data), trainIdx, imgIdx, distance, cc, stream);
+            else
+                match2Dispatcher<L2Dist>(static_cast< PtrStepSz<T> >(query), (const PtrStepSz<T>*)trains.ptr(), trains.cols, WithOutMask(), trainIdx, imgIdx, distance, cc, stream);
+        }
+
+        //template void match2L2_gpu<uchar >(const PtrStepSzb& query, const PtrStepSzb& trains, const PtrStepSz<PtrStepb>& masks, const PtrStepSzb& trainIdx, const PtrStepSzb& imgIdx, const PtrStepSzb& distance, int cc, cudaStream_t stream);
+        //template void match2L2_gpu<schar >(const PtrStepSzb& query, const PtrStepSzb& trains, const PtrStepSz<PtrStepb>& masks, const PtrStepSzb& trainIdx, const PtrStepSzb& imgIdx, const PtrStepSzb& distance, int cc, cudaStream_t stream);
+        //template void match2L2_gpu<ushort>(const PtrStepSzb& query, const PtrStepSzb& trains, const PtrStepSz<PtrStepb>& masks, const PtrStepSzb& trainIdx, const PtrStepSzb& imgIdx, const PtrStepSzb& distance, int cc, cudaStream_t stream);
+        //template void match2L2_gpu<short >(const PtrStepSzb& query, const PtrStepSzb& trains, const PtrStepSz<PtrStepb>& masks, const PtrStepSzb& trainIdx, const PtrStepSzb& imgIdx, const PtrStepSzb& distance, int cc, cudaStream_t stream);
+        //template void match2L2_gpu<int   >(const PtrStepSzb& query, const PtrStepSzb& trains, const PtrStepSz<PtrStepb>& masks, const PtrStepSzb& trainIdx, const PtrStepSzi& imgIdx, const PtrStepSzb& distance, int cc, cudaStream_t stream);
+        template void match2L2_gpu<float >(const PtrStepSzb& query, const PtrStepSzb& trains, const PtrStepSz<PtrStepb>& masks, const PtrStepSzb& trainIdx, const PtrStepSzb& imgIdx, const PtrStepSzb& distance, int cc, cudaStream_t stream);
+
+        template <typename T> void match2Hamming_gpu(const PtrStepSzb& query, const PtrStepSzb& trains, const PtrStepSz<PtrStepb>& masks,
+            const PtrStepSzb& trainIdx, const PtrStepSzb& imgIdx, const PtrStepSzb& distance,
+            int cc, cudaStream_t stream)
+        {
+            if (masks.data)
+                match2Dispatcher<HammingDist>(static_cast< PtrStepSz<T> >(query), (const PtrStepSz<T>*)trains.ptr(), trains.cols, MaskCollection(masks.data), trainIdx, imgIdx, distance, cc, stream);
+            else
+                match2Dispatcher<HammingDist>(static_cast< PtrStepSz<T> >(query), (const PtrStepSz<T>*)trains.ptr(), trains.cols, WithOutMask(), trainIdx, imgIdx, distance, cc, stream);
+        }
+
+        template void match2Hamming_gpu<uchar >(const PtrStepSzb& query, const PtrStepSzb& trains, const PtrStepSz<PtrStepb>& masks, const PtrStepSzb& trainIdx, const PtrStepSzb& imgIdx, const PtrStepSzb& distance, int cc, cudaStream_t stream);
+        //template void match2Hamming_gpu<schar >(const PtrStepSzb& query, const PtrStepSzb& trains, const PtrStepSz<PtrStepb>& masks, const PtrStepSzb& trainIdx, const PtrStepSzb& imgIdx, const PtrStepSzb& distance, int cc, cudaStream_t stream);
+        template void match2Hamming_gpu<ushort>(const PtrStepSzb& query, const PtrStepSzb& trains, const PtrStepSz<PtrStepb>& masks, const PtrStepSzb& trainIdx, const PtrStepSzb& imgIdx, const PtrStepSzb& distance, int cc, cudaStream_t stream);
+        //template void match2Hamming_gpu<short >(const PtrStepSzb& query, const PtrStepSzb& trains, const PtrStepSz<PtrStepb>& masks, const PtrStepSzb& trainIdx, const PtrStepSzb& imgIdx, const PtrStepSzb& distance, int cc, cudaStream_t stream);
+        template void match2Hamming_gpu<int   >(const PtrStepSzb& query, const PtrStepSzb& trains, const PtrStepSz<PtrStepb>& masks, const PtrStepSzb& trainIdx, const PtrStepSzb& imgIdx, const PtrStepSzb& distance, int cc, cudaStream_t stream);
+    } // namespace bf_knnmatch
+}}} // namespace cv { namespace gpu { namespace device {
+
+
 #endif /* CUDA_DISABLER */