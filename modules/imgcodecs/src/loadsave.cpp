--- conflicted
+++ resolved
@@ -723,18 +723,11 @@
 static bool
 imdecode_( const Mat& buf, int flags, Mat& mat )
 {
-<<<<<<< HEAD
-    CV_Assert(!buf.empty() && buf.isContinuous());
-=======
     CV_Assert(!buf.empty());
     CV_Assert(buf.isContinuous());
     CV_Assert(buf.checkVector(1, CV_8U) > 0);
     Mat buf_row = buf.reshape(1, 1);  // decoders expects single row, avoid issues with vector columns
 
-    IplImage* image = 0;
-    CvMat *matrix = 0;
-    Mat temp, *data = &temp;
->>>>>>> 3c086fb2
     String filename;
 
     ImageDecoder decoder = findDecoder(buf_row);
