--- conflicted
+++ resolved
@@ -42,12 +42,7 @@
 #ifndef _UTILS_H_
 #define _UTILS_H_
 
-<<<<<<< HEAD
-namespace cv
-{
-=======
 namespace cv {
->>>>>>> 1fb93b62
 
 int validateToInt(size_t step);
 
@@ -143,10 +138,6 @@
     return (((const int*)"\0\x1\x2\x3\x4\x5\x6\x7")[0] & 255) != 0;
 }
 
-<<<<<<< HEAD
-}
-=======
 }  // namespace
->>>>>>> 1fb93b62
 
 #endif/*_UTILS_H_*/