/*M///////////////////////////////////////////////////////////////////////////////////////
//
//  IMPORTANT: READ BEFORE DOWNLOADING, COPYING, INSTALLING OR USING.
//
//  By downloading, copying, installing or using the software you agree to this license.
//  If you do not agree to this license, do not download, install,
//  copy or use the software.
//
//
//                           License Agreement
//                For Open Source Computer Vision Library
//
// Copyright (C) 2010-2012, Institute Of Software Chinese Academy Of Science, all rights reserved.
// Copyright (C) 2010-2012, Advanced Micro Devices, Inc., all rights reserved.
// Copyright (C) 2010-2012, Multicoreware, Inc., all rights reserved.
// Third party copyrights are property of their respective owners.
//
// @Authors
//    Niko Li, newlife20080214@gmail.com
//    Jia Haipeng, jiahaipeng95@gmail.com
//    Shengen Yan, yanshengen@gmail.com
//    Rock Li, Rock.Li@amd.com
//    Zero Lin, Zero.Lin@amd.com
//    Zhang Ying, zhangying913@gmail.com
//    Xu Pang, pangxu010@163.com
//    Wu Zailong, bullet@yeah.net
//    Wenju He, wenju@multicorewareinc.com
//    Peng Xiao, pengxiao@outlook.com
//    Sen Liu, swjtuls1987@126.com
//
// Redistribution and use in source and binary forms, with or without modification,
// are permitted provided that the following conditions are met:
//
//   * Redistribution's of source code must retain the above copyright notice,
//     this list of conditions and the following disclaimer.
//
//   * Redistribution's in binary form must reproduce the above copyright notice,
//     this list of conditions and the following disclaimer in the documentation
//     and/or other oclMaterials provided with the distribution.
//
//   * The name of the copyright holders may not be used to endorse or promote products
//     derived from this software without specific prior written permission.
//
// This software is provided by the copyright holders and contributors "as is" and
// any express or implied warranties, including, but not limited to, the implied
// warranties of merchantability and fitness for a particular purpose are disclaimed.
// In no event shall the Intel Corporation or contributors be liable for any direct,
// indirect, incidental, special, exemplary, or consequential damages
// (including, but not limited to, procurement of substitute goods or services;
// loss of use, data, or profits; or business interruption) however caused
// and on any theory of liability, whether in contract, strict liability,
// or tort (including negligence or otherwise) arising in any way out of
// the use of this software, even if advised of the possibility of such damage.
//
//M*/

#include "precomp.hpp"
#include <iomanip>

using namespace cv;
using namespace cv::ocl;

namespace cv
{
    namespace ocl
    {

        ////////////////////////////////////OpenCL kernel strings//////////////////////////
        extern const char *meanShift;
        extern const char *imgproc_copymakeboder;
        extern const char *imgproc_median;
        extern const char *imgproc_threshold;
        extern const char *imgproc_resize;
        extern const char *imgproc_remap;
        extern const char *imgproc_warpAffine;
        extern const char *imgproc_warpPerspective;
        extern const char *imgproc_integral_sum;
        extern const char *imgproc_integral;
        extern const char *imgproc_histogram;
        extern const char *imgproc_bilateral;
        extern const char *imgproc_calcHarris;
        extern const char *imgproc_calcMinEigenVal;
        extern const char *imgproc_convolve;
        extern const char *imgproc_mulAndScaleSpectrums;
        extern const char *imgproc_clahe;
        ////////////////////////////////////OpenCL call wrappers////////////////////////////

        template <typename T> struct index_and_sizeof;
        template <> struct index_and_sizeof<char>
        {
            enum { index = 1 };
        };
        template <> struct index_and_sizeof<unsigned char>
        {
            enum { index = 2 };
        };
        template <> struct index_and_sizeof<short>
        {
            enum { index = 3 };
        };
        template <> struct index_and_sizeof<unsigned short>
        {
            enum { index = 4 };
        };
        template <> struct index_and_sizeof<int>
        {
            enum { index = 5 };
        };
        template <> struct index_and_sizeof<float>
        {
            enum { index = 6 };
        };
        template <> struct index_and_sizeof<double>
        {
            enum { index = 7 };
        };

        /////////////////////////////////////////////////////////////////////////////////////
        // threshold

        typedef void (*gpuThresh_t)(const oclMat &src, oclMat &dst, double thresh, double maxVal, int type);

        static void threshold_8u(const oclMat &src, oclMat &dst, double thresh, double maxVal, int type)
        {
            CV_Assert( (src.cols == dst.cols) && (src.rows == dst.rows) );
            Context *clCxt = src.clCxt;

            uchar thresh_uchar = cvFloor(thresh);
            uchar max_val = cvRound(maxVal);
            String kernelName = "threshold";

            size_t cols = (dst.cols + (dst.offset % 16) + 15) / 16;
            size_t bSizeX = 16, bSizeY = 16;
            size_t gSizeX = cols % bSizeX == 0 ? cols : (cols + bSizeX - 1) / bSizeX * bSizeX;
            size_t gSizeY = dst.rows;
            size_t globalThreads[3] = {gSizeX, gSizeY, 1};
            size_t localThreads[3] = {bSizeX, bSizeY, 1};

            std::vector< std::pair<size_t, const void *> > args;
            args.push_back( std::make_pair(sizeof(cl_mem), &src.data));
            args.push_back( std::make_pair(sizeof(cl_mem), &dst.data));
            args.push_back( std::make_pair(sizeof(cl_int), (void *)&src.offset));
            args.push_back( std::make_pair(sizeof(cl_int), (void *)&src.step));
            args.push_back( std::make_pair(sizeof(cl_int), (void *)&dst.offset));
            args.push_back( std::make_pair(sizeof(cl_int), (void *)&dst.rows));
            args.push_back( std::make_pair(sizeof(cl_int), (void *)&dst.cols));
            args.push_back( std::make_pair(sizeof(cl_int), (void *)&dst.step));
            args.push_back( std::make_pair(sizeof(cl_uchar), (void *)&thresh_uchar));
            args.push_back( std::make_pair(sizeof(cl_uchar), (void *)&max_val));
            args.push_back( std::make_pair(sizeof(cl_int), (void *)&type));
            openCLExecuteKernel(clCxt, &imgproc_threshold, kernelName, globalThreads, localThreads, args, src.oclchannels(), src.depth());
        }

        static void threshold_32f(const oclMat &src, oclMat &dst, double thresh, double maxVal, int type)
        {
            CV_Assert( (src.cols == dst.cols) && (src.rows == dst.rows) );
            Context *clCxt = src.clCxt;

            float thresh_f = thresh;
            float max_val = maxVal;
            int dst_offset = (dst.offset >> 2);
            int dst_step = (dst.step >> 2);
            int src_offset = (src.offset >> 2);
            int src_step = (src.step >> 2);

            String kernelName = "threshold";

            size_t cols = (dst.cols + (dst_offset & 3) + 3) / 4;
            //size_t cols = dst.cols;
            size_t bSizeX = 16, bSizeY = 16;
            size_t gSizeX = cols % bSizeX == 0 ? cols : (cols + bSizeX - 1) / bSizeX * bSizeX;
            size_t gSizeY = dst.rows;
            size_t globalThreads[3] = {gSizeX, gSizeY, 1};
            size_t localThreads[3] = {bSizeX, bSizeY, 1};

            std::vector< std::pair<size_t, const void *> > args;
            args.push_back( std::make_pair(sizeof(cl_mem), &src.data));
            args.push_back( std::make_pair(sizeof(cl_mem), &dst.data));
            args.push_back( std::make_pair(sizeof(cl_int), (void *)&src_offset));
            args.push_back( std::make_pair(sizeof(cl_int), (void *)&src_step));
            args.push_back( std::make_pair(sizeof(cl_int), (void *)&dst_offset));
            args.push_back( std::make_pair(sizeof(cl_int), (void *)&dst.rows));
            args.push_back( std::make_pair(sizeof(cl_int), (void *)&dst.cols));
            args.push_back( std::make_pair(sizeof(cl_int), (void *)&dst_step));
            args.push_back( std::make_pair(sizeof(cl_float), (void *)&thresh_f));
            args.push_back( std::make_pair(sizeof(cl_float), (void *)&max_val));
            args.push_back( std::make_pair(sizeof(cl_int), (void *)&type));
            openCLExecuteKernel(clCxt, &imgproc_threshold, kernelName, globalThreads, localThreads, args, src.oclchannels(), src.depth());

        }

        //threshold: support 8UC1 and 32FC1 data type and five threshold type
        double threshold(const oclMat &src, oclMat &dst, double thresh, double maxVal, int type)
        {
            //TODO: These limitations shall be removed later.
            CV_Assert(src.type() == CV_8UC1 || src.type() == CV_32FC1);
            CV_Assert(type == THRESH_BINARY || type == THRESH_BINARY_INV || type == THRESH_TRUNC
                      || type == THRESH_TOZERO || type == THRESH_TOZERO_INV );

            static const gpuThresh_t gpuThresh_callers[2] = {threshold_8u, threshold_32f};

            dst.create( src.size(), src.type() );
            gpuThresh_callers[(src.type() == CV_32FC1)](src, dst, thresh, maxVal, type);

            return thresh;
        }
        ////////////////////////////////////////////////////////////////////////////////////////////
        ///////////////////////////////   remap   //////////////////////////////////////////////////
        ////////////////////////////////////////////////////////////////////////////////////////////

        void remap( const oclMat &src, oclMat &dst, oclMat &map1, oclMat &map2, int interpolation, int borderType, const Scalar &borderValue )
        {
            Context *clCxt = src.clCxt;
            CV_Assert(interpolation == INTER_LINEAR || interpolation == INTER_NEAREST
                      || interpolation == INTER_CUBIC || interpolation == INTER_LANCZOS4);
            CV_Assert((map1.type() == CV_16SC2 && !map2.data) || (map1.type() == CV_32FC2 && !map2.data) || (map1.type() == CV_32FC1 && map2.type() == CV_32FC1));
            CV_Assert(!map2.data || map2.size() == map1.size());
            CV_Assert(dst.size() == map1.size());

            dst.create(map1.size(), src.type());


            String kernelName;

            if( map1.type() == CV_32FC2 && !map2.data )
            {
                if(interpolation == INTER_LINEAR && borderType == BORDER_CONSTANT)
                    kernelName = "remapLNFConstant";
                else if(interpolation == INTER_NEAREST && borderType == BORDER_CONSTANT)
                    kernelName = "remapNNFConstant";
            }
            else if(map1.type() == CV_16SC2 && !map2.data)
            {
                if(interpolation == INTER_LINEAR && borderType == BORDER_CONSTANT)
                    kernelName = "remapLNSConstant";
                else if(interpolation == INTER_NEAREST && borderType == BORDER_CONSTANT)
                    kernelName = "remapNNSConstant";

            }
            else if(map1.type() == CV_32FC1 && map2.type() == CV_32FC1)
            {
                if(interpolation == INTER_LINEAR && borderType == BORDER_CONSTANT)
                    kernelName = "remapLNF1Constant";
                else if (interpolation == INTER_NEAREST && borderType == BORDER_CONSTANT)
                    kernelName = "remapNNF1Constant";
            }

            size_t blkSizeX = 16, blkSizeY = 16;
            size_t glbSizeX;
            int cols = dst.cols;
            if(src.type() == CV_8UC1)
            {
                cols = (dst.cols + dst.offset % 4 + 3) / 4;
                glbSizeX = cols % blkSizeX == 0 ? cols : (cols / blkSizeX + 1) * blkSizeX;

            }
            else if(src.type() == CV_32FC1 && interpolation == INTER_LINEAR)
            {
                cols = (dst.cols + (dst.offset >> 2) % 4 + 3) / 4;
                glbSizeX = cols % blkSizeX == 0 ? cols : (cols / blkSizeX + 1) * blkSizeX;
            }
            else
            {
                glbSizeX = dst.cols % blkSizeX == 0 ? dst.cols : (dst.cols / blkSizeX + 1) * blkSizeX;

            }

            size_t glbSizeY = dst.rows % blkSizeY == 0 ? dst.rows : (dst.rows / blkSizeY + 1) * blkSizeY;
            size_t globalThreads[3] = {glbSizeX, glbSizeY, 1};
            size_t localThreads[3] = {blkSizeX, blkSizeY, 1};

            float borderFloat[4] = {(float)borderValue[0], (float)borderValue[1], (float)borderValue[2], (float)borderValue[3]};
            std::vector< std::pair<size_t, const void *> > args;
            if(map1.channels() == 2)
            {
                args.push_back( std::make_pair(sizeof(cl_mem), (void *)&dst.data));
                args.push_back( std::make_pair(sizeof(cl_mem), (void *)&src.data));
                args.push_back( std::make_pair(sizeof(cl_mem), (void *)&map1.data));
                args.push_back( std::make_pair(sizeof(cl_int), (void *)&dst.offset));
                args.push_back( std::make_pair(sizeof(cl_int), (void *)&src.offset));
                args.push_back( std::make_pair(sizeof(cl_int), (void *)&map1.offset));
                args.push_back( std::make_pair(sizeof(cl_int), (void *)&dst.step));
                args.push_back( std::make_pair(sizeof(cl_int), (void *)&src.step));
                args.push_back( std::make_pair(sizeof(cl_int), (void *)&map1.step));
                args.push_back( std::make_pair(sizeof(cl_int), (void *)&src.cols));
                args.push_back( std::make_pair(sizeof(cl_int), (void *)&src.rows));
                args.push_back( std::make_pair(sizeof(cl_int), (void *)&dst.cols));
                args.push_back( std::make_pair(sizeof(cl_int), (void *)&dst.rows));
                args.push_back( std::make_pair(sizeof(cl_int), (void *)&map1.cols));
                args.push_back( std::make_pair(sizeof(cl_int), (void *)&map1.rows));
                args.push_back( std::make_pair(sizeof(cl_int), (void *)&cols));
                float borderFloat[4] = {(float)borderValue[0], (float)borderValue[1], (float)borderValue[2], (float)borderValue[3]};

                if(src.clCxt->supportsFeature(Context::CL_DOUBLE))
                {
                    args.push_back( std::make_pair(sizeof(cl_double4), (void *)&borderValue));
                }
                else
                {
                    args.push_back( std::make_pair(sizeof(cl_float4), (void *)&borderFloat));
                }
            }
            if(map1.channels() == 1)
            {
                args.push_back( std::make_pair(sizeof(cl_mem), (void *)&dst.data));
                args.push_back( std::make_pair(sizeof(cl_mem), (void *)&src.data));
                args.push_back( std::make_pair(sizeof(cl_mem), (void *)&map1.data));
                args.push_back( std::make_pair(sizeof(cl_mem), (void *)&map2.data));
                args.push_back( std::make_pair(sizeof(cl_int), (void *)&dst.offset));
                args.push_back( std::make_pair(sizeof(cl_int), (void *)&src.offset));
                args.push_back( std::make_pair(sizeof(cl_int), (void *)&map1.offset));
                args.push_back( std::make_pair(sizeof(cl_int), (void *)&dst.step));
                args.push_back( std::make_pair(sizeof(cl_int), (void *)&src.step));
                args.push_back( std::make_pair(sizeof(cl_int), (void *)&map1.step));
                args.push_back( std::make_pair(sizeof(cl_int), (void *)&src.cols));
                args.push_back( std::make_pair(sizeof(cl_int), (void *)&src.rows));
                args.push_back( std::make_pair(sizeof(cl_int), (void *)&dst.cols));
                args.push_back( std::make_pair(sizeof(cl_int), (void *)&dst.rows));
                args.push_back( std::make_pair(sizeof(cl_int), (void *)&map1.cols));
                args.push_back( std::make_pair(sizeof(cl_int), (void *)&map1.rows));
                args.push_back( std::make_pair(sizeof(cl_int), (void *)&cols));
                if(src.clCxt->supportsFeature(Context::CL_DOUBLE))
                {
                    args.push_back( std::make_pair(sizeof(cl_double4), (void *)&borderValue));
                }
                else
                {
                    args.push_back( std::make_pair(sizeof(cl_float4), (void *)&borderFloat));
                }
            }
            openCLExecuteKernel(clCxt, &imgproc_remap, kernelName, globalThreads, localThreads, args, src.oclchannels(), src.depth());
        }

        ////////////////////////////////////////////////////////////////////////////////////////////
        // resize

        static void resize_gpu( const oclMat &src, oclMat &dst, double fx, double fy, int interpolation)
        {
            CV_Assert( (src.channels() == dst.channels()) );
            Context *clCxt = src.clCxt;
            float ifx = 1. / fx;
            float ify = 1. / fy;
            double ifx_d = 1. / fx;
            double ify_d = 1. / fy;
            int srcStep_in_pixel = src.step1() / src.oclchannels();
            int srcoffset_in_pixel = src.offset / src.elemSize();
            int dstStep_in_pixel = dst.step1() / dst.oclchannels();
            int dstoffset_in_pixel = dst.offset / dst.elemSize();
            //printf("%d %d\n",src.step1() , dst.elemSize());
            String kernelName;
            if(interpolation == INTER_LINEAR)
                kernelName = "resizeLN";
            else if(interpolation == INTER_NEAREST)
                kernelName = "resizeNN";

            //TODO: improve this kernel
            size_t blkSizeX = 16, blkSizeY = 16;
            size_t glbSizeX;
            if(src.type() == CV_8UC1)
            {
                size_t cols = (dst.cols + dst.offset % 4 + 3) / 4;
                glbSizeX = cols % blkSizeX == 0 && cols != 0 ? cols : (cols / blkSizeX + 1) * blkSizeX;
            }
            else
            {
                glbSizeX = dst.cols % blkSizeX == 0 && dst.cols != 0 ? dst.cols : (dst.cols / blkSizeX + 1) * blkSizeX;
            }
            size_t glbSizeY = dst.rows % blkSizeY == 0 && dst.rows != 0 ? dst.rows : (dst.rows / blkSizeY + 1) * blkSizeY;
            size_t globalThreads[3] = {glbSizeX, glbSizeY, 1};
            size_t localThreads[3] = {blkSizeX, blkSizeY, 1};

            std::vector< std::pair<size_t, const void *> > args;
            if(interpolation == INTER_NEAREST)
            {
                args.push_back( std::make_pair(sizeof(cl_mem), (void *)&dst.data));
                args.push_back( std::make_pair(sizeof(cl_mem), (void *)&src.data));
                args.push_back( std::make_pair(sizeof(cl_int), (void *)&dstoffset_in_pixel));
                args.push_back( std::make_pair(sizeof(cl_int), (void *)&srcoffset_in_pixel));
                args.push_back( std::make_pair(sizeof(cl_int), (void *)&dstStep_in_pixel));
                args.push_back( std::make_pair(sizeof(cl_int), (void *)&srcStep_in_pixel));
                args.push_back( std::make_pair(sizeof(cl_int), (void *)&src.cols));
                args.push_back( std::make_pair(sizeof(cl_int), (void *)&src.rows));
                args.push_back( std::make_pair(sizeof(cl_int), (void *)&dst.cols));
                args.push_back( std::make_pair(sizeof(cl_int), (void *)&dst.rows));
                if(src.clCxt->supportsFeature(Context::CL_DOUBLE))
                {
                    args.push_back( std::make_pair(sizeof(cl_double), (void *)&ifx_d));
                    args.push_back( std::make_pair(sizeof(cl_double), (void *)&ify_d));
                }
                else
                {
                    args.push_back( std::make_pair(sizeof(cl_float), (void *)&ifx));
                    args.push_back( std::make_pair(sizeof(cl_float), (void *)&ify));
                }
            }
            else
            {
                args.push_back( std::make_pair(sizeof(cl_mem), (void *)&dst.data));
                args.push_back( std::make_pair(sizeof(cl_mem), (void *)&src.data));
                args.push_back( std::make_pair(sizeof(cl_int), (void *)&dstoffset_in_pixel));
                args.push_back( std::make_pair(sizeof(cl_int), (void *)&srcoffset_in_pixel));
                args.push_back( std::make_pair(sizeof(cl_int), (void *)&dstStep_in_pixel));
                args.push_back( std::make_pair(sizeof(cl_int), (void *)&srcStep_in_pixel));
                args.push_back( std::make_pair(sizeof(cl_int), (void *)&src.cols));
                args.push_back( std::make_pair(sizeof(cl_int), (void *)&src.rows));
                args.push_back( std::make_pair(sizeof(cl_int), (void *)&dst.cols));
                args.push_back( std::make_pair(sizeof(cl_int), (void *)&dst.rows));
                args.push_back( std::make_pair(sizeof(cl_float), (void *)&ifx));
                args.push_back( std::make_pair(sizeof(cl_float), (void *)&ify));
            }

            openCLExecuteKernel(clCxt, &imgproc_resize, kernelName, globalThreads, localThreads, args, src.oclchannels(), src.depth());
        }


        void resize(const oclMat &src, oclMat &dst, Size dsize,
                    double fx, double fy, int interpolation)
        {
            CV_Assert(src.type() == CV_8UC1 || src.type() == CV_8UC3 || src.type() == CV_8UC4
                      || src.type() == CV_32FC1 || src.type() == CV_32FC3 || src.type() == CV_32FC4);
            CV_Assert(interpolation == INTER_LINEAR || interpolation == INTER_NEAREST);
            CV_Assert( src.size().area() > 0 );
            CV_Assert( !(dsize == Size()) || (fx > 0 && fy > 0) );

            if(!(dsize == Size()) && (fx > 0 && fy > 0))
            {
                if(dsize.width != (int)(src.cols * fx) || dsize.height != (int)(src.rows * fy))
                {
                    CV_Error(Error::StsUnmatchedSizes, "invalid dsize and fx, fy!");
                }
            }
            if( dsize == Size() )
            {
                dsize = Size(saturate_cast<int>(src.cols * fx), saturate_cast<int>(src.rows * fy));
            }
            else
            {
                fx = (double)dsize.width / src.cols;
                fy = (double)dsize.height / src.rows;
            }

            dst.create(dsize, src.type());

            if( interpolation == INTER_NEAREST || interpolation == INTER_LINEAR )
            {
                resize_gpu( src, dst, fx, fy, interpolation);
                return;
            }
            CV_Error(Error::StsUnsupportedFormat, "Non-supported interpolation method");
        }


        ////////////////////////////////////////////////////////////////////////
        // medianFilter
        void medianFilter(const oclMat &src, oclMat &dst, int m)
        {
            CV_Assert( m % 2 == 1 && m > 1 );
            CV_Assert( m <= 5 || src.depth() == CV_8U );
            CV_Assert( src.cols <= dst.cols && src.rows <= dst.rows );

            if(src.data == dst.data)
            {
                oclMat src1;
                src.copyTo(src1);
                return medianFilter(src1, dst, m);
            }

            int srcStep = src.step1() / src.oclchannels();
            int dstStep = dst.step1() / dst.oclchannels();
            int srcOffset = src.offset / src.oclchannels() / src.elemSize1();
            int dstOffset = dst.offset / dst.oclchannels() / dst.elemSize1();

            Context *clCxt = src.clCxt;
            String kernelName = "medianFilter";


            std::vector< std::pair<size_t, const void *> > args;
            args.push_back( std::make_pair( sizeof(cl_mem), (void *)&src.data));
            args.push_back( std::make_pair( sizeof(cl_mem), (void *)&dst.data));
            args.push_back( std::make_pair( sizeof(cl_int), (void *)&srcOffset));
            args.push_back( std::make_pair( sizeof(cl_int), (void *)&dstOffset));
            args.push_back( std::make_pair( sizeof(cl_int), (void *)&src.cols));
            args.push_back( std::make_pair( sizeof(cl_int), (void *)&src.rows));
            args.push_back( std::make_pair( sizeof(cl_int), (void *)&srcStep));
            args.push_back( std::make_pair( sizeof(cl_int), (void *)&dstStep));

            size_t globalThreads[3] = {(src.cols + 18) / 16 * 16, (src.rows + 15) / 16 * 16, 1};
            size_t localThreads[3] = {16, 16, 1};

            if(m == 3)
            {
                String kernelName = "medianFilter3";
                openCLExecuteKernel(clCxt, &imgproc_median, kernelName, globalThreads, localThreads, args, src.oclchannels(), src.depth());
            }
            else if(m == 5)
            {
                String kernelName = "medianFilter5";
                openCLExecuteKernel(clCxt, &imgproc_median, kernelName, globalThreads, localThreads, args, src.oclchannels(), src.depth());
            }
            else
<<<<<<< HEAD
            {
                CV_Error(Error::StsUnsupportedFormat, "Non-supported filter length");
                //String kernelName = "medianFilter";
                //args.push_back( std::make_pair( sizeof(cl_int),(void*)&m));

                //openCLExecuteKernel(clCxt,&imgproc_median,kernelName,globalThreads,localThreads,args,src.oclchannels(),-1);
            }

=======
                CV_Error(CV_StsUnsupportedFormat, "Non-supported filter length");
>>>>>>> e35bc115
        }

        ////////////////////////////////////////////////////////////////////////
        // copyMakeBorder
        void copyMakeBorder(const oclMat &src, oclMat &dst, int top, int bottom, int left, int right, int bordertype, const Scalar &scalar)
        {
            CV_Assert(top >= 0 && bottom >= 0 && left >= 0 && right >= 0);
            if((dst.cols != dst.wholecols) || (dst.rows != dst.wholerows)) //has roi
            {
                if(((bordertype & cv::BORDER_ISOLATED) == 0) &&
                        (bordertype != cv::BORDER_CONSTANT) &&
                        (bordertype != cv::BORDER_REPLICATE))
                {
                    CV_Error(Error::StsBadArg, "unsupported border type");
                }
            }
            bordertype &= ~cv::BORDER_ISOLATED;
            if((bordertype == cv::BORDER_REFLECT) || (bordertype == cv::BORDER_WRAP))
            {
                CV_Assert((src.cols >= left) && (src.cols >= right) && (src.rows >= top) && (src.rows >= bottom));
            }

            if(bordertype == cv::BORDER_REFLECT_101)
            {
                CV_Assert((src.cols > left) && (src.cols > right) && (src.rows > top) && (src.rows > bottom));
            }

            dst.create(src.rows + top + bottom, src.cols + left + right, src.type());
            int srcStep = src.step1() / src.oclchannels();
            int dstStep = dst.step1() / dst.oclchannels();
            int srcOffset = src.offset / src.elemSize();
            int dstOffset = dst.offset / dst.elemSize();
            int __bordertype[] = {cv::BORDER_CONSTANT, cv::BORDER_REPLICATE, BORDER_REFLECT, BORDER_WRAP, BORDER_REFLECT_101};
            const char *borderstr[] = {"BORDER_CONSTANT", "BORDER_REPLICATE", "BORDER_REFLECT", "BORDER_WRAP", "BORDER_REFLECT_101"};
            size_t bordertype_index;
            for(bordertype_index = 0; bordertype_index < sizeof(__bordertype) / sizeof(int); bordertype_index++)
            {
                if(__bordertype[bordertype_index] == bordertype)
                    break;
            }
            if(bordertype_index == sizeof(__bordertype) / sizeof(int))
            {
                CV_Error(Error::StsBadArg, "unsupported border type");
            }
            String kernelName = "copymakeborder";
            size_t localThreads[3] = {16, 16, 1};
            size_t globalThreads[3] = {(dst.cols + localThreads[0] - 1) / localThreads[0] *localThreads[0],
                                       (dst.rows + localThreads[1] - 1) / localThreads[1] *localThreads[1], 1
                                      };

            std::vector< std::pair<size_t, const void *> > args;
            args.push_back( std::make_pair( sizeof(cl_mem), (void *)&src.data));
            args.push_back( std::make_pair( sizeof(cl_mem), (void *)&dst.data));
            args.push_back( std::make_pair( sizeof(cl_int), (void *)&dst.cols));
            args.push_back( std::make_pair( sizeof(cl_int), (void *)&dst.rows));
            args.push_back( std::make_pair( sizeof(cl_int), (void *)&src.cols));
            args.push_back( std::make_pair( sizeof(cl_int), (void *)&src.rows));
            args.push_back( std::make_pair( sizeof(cl_int), (void *)&srcStep));
            args.push_back( std::make_pair( sizeof(cl_int), (void *)&srcOffset));
            args.push_back( std::make_pair( sizeof(cl_int), (void *)&dstStep));
            args.push_back( std::make_pair( sizeof(cl_int), (void *)&dstOffset));
            args.push_back( std::make_pair( sizeof(cl_int), (void *)&top));
            args.push_back( std::make_pair( sizeof(cl_int), (void *)&left));
            char compile_option[64];
            union sc
            {
                cl_uchar4 uval;
                cl_char4  cval;
                cl_ushort4 usval;
                cl_short4 shval;
                cl_int4 ival;
                cl_float4 fval;
                cl_double4 dval;
            } val;
            switch(dst.depth())
            {
            case CV_8U:
                val.uval.s[0] = saturate_cast<uchar>(scalar.val[0]);
                val.uval.s[1] = saturate_cast<uchar>(scalar.val[1]);
                val.uval.s[2] = saturate_cast<uchar>(scalar.val[2]);
                val.uval.s[3] = saturate_cast<uchar>(scalar.val[3]);
                switch(dst.oclchannels())
                {
                case 1:
                    sprintf(compile_option, "-D GENTYPE=uchar -D %s", borderstr[bordertype_index]);
                    args.push_back( std::make_pair( sizeof(cl_uchar) , (void *)&val.uval.s[0] ));
                    if(((dst.offset & 3) == 0) && ((dst.cols & 3) == 0))
                    {
                        kernelName = "copymakeborder_C1_D0";
                        globalThreads[0] = (dst.cols / 4 + localThreads[0] - 1) / localThreads[0] * localThreads[0];
                    }
                    break;
                case 4:
                    sprintf(compile_option, "-D GENTYPE=uchar4 -D %s", borderstr[bordertype_index]);
                    args.push_back( std::make_pair( sizeof(cl_uchar4) , (void *)&val.uval ));
                    break;
                default:
                    CV_Error(Error::StsUnsupportedFormat, "unsupported channels");
                }
                break;
            case CV_8S:
                val.cval.s[0] = saturate_cast<char>(scalar.val[0]);
                val.cval.s[1] = saturate_cast<char>(scalar.val[1]);
                val.cval.s[2] = saturate_cast<char>(scalar.val[2]);
                val.cval.s[3] = saturate_cast<char>(scalar.val[3]);
                switch(dst.oclchannels())
                {
                case 1:
                    sprintf(compile_option, "-D GENTYPE=char -D %s", borderstr[bordertype_index]);
                    args.push_back( std::make_pair( sizeof(cl_char) , (void *)&val.cval.s[0] ));
                    break;
                case 4:
                    sprintf(compile_option, "-D GENTYPE=char4 -D %s", borderstr[bordertype_index]);
                    args.push_back( std::make_pair( sizeof(cl_char4) , (void *)&val.cval ));
                    break;
                default:
                    CV_Error(Error::StsUnsupportedFormat, "unsupported channels");
                }
                break;
            case CV_16U:
                val.usval.s[0] = saturate_cast<ushort>(scalar.val[0]);
                val.usval.s[1] = saturate_cast<ushort>(scalar.val[1]);
                val.usval.s[2] = saturate_cast<ushort>(scalar.val[2]);
                val.usval.s[3] = saturate_cast<ushort>(scalar.val[3]);
                switch(dst.oclchannels())
                {
                case 1:
                    sprintf(compile_option, "-D GENTYPE=ushort -D %s", borderstr[bordertype_index]);
                    args.push_back( std::make_pair( sizeof(cl_ushort) , (void *)&val.usval.s[0] ));
                    break;
                case 4:
                    sprintf(compile_option, "-D GENTYPE=ushort4 -D %s", borderstr[bordertype_index]);
                    args.push_back( std::make_pair( sizeof(cl_ushort4) , (void *)&val.usval ));
                    break;
                default:
                    CV_Error(Error::StsUnsupportedFormat, "unsupported channels");
                }
                break;
            case CV_16S:
                val.shval.s[0] = saturate_cast<short>(scalar.val[0]);
                val.shval.s[1] = saturate_cast<short>(scalar.val[1]);
                val.shval.s[2] = saturate_cast<short>(scalar.val[2]);
                val.shval.s[3] = saturate_cast<short>(scalar.val[3]);
                switch(dst.oclchannels())
                {
                case 1:
                    sprintf(compile_option, "-D GENTYPE=short -D %s", borderstr[bordertype_index]);
                    args.push_back( std::make_pair( sizeof(cl_short) , (void *)&val.shval.s[0] ));
                    break;
                case 4:
                    sprintf(compile_option, "-D GENTYPE=short4 -D %s", borderstr[bordertype_index]);
                    args.push_back( std::make_pair( sizeof(cl_short4) , (void *)&val.shval ));
                    break;
                default:
                    CV_Error(Error::StsUnsupportedFormat, "unsupported channels");
                }
                break;
            case CV_32S:
                val.ival.s[0] = saturate_cast<int>(scalar.val[0]);
                val.ival.s[1] = saturate_cast<int>(scalar.val[1]);
                val.ival.s[2] = saturate_cast<int>(scalar.val[2]);
                val.ival.s[3] = saturate_cast<int>(scalar.val[3]);
                switch(dst.oclchannels())
                {
                case 1:
                    sprintf(compile_option, "-D GENTYPE=int -D %s", borderstr[bordertype_index]);
                    args.push_back( std::make_pair( sizeof(cl_int) , (void *)&val.ival.s[0] ));
                    break;
                case 2:
                    sprintf(compile_option, "-D GENTYPE=int2 -D %s", borderstr[bordertype_index]);
                    cl_int2 i2val;
                    i2val.s[0] = val.ival.s[0];
                    i2val.s[1] = val.ival.s[1];
                    args.push_back( std::make_pair( sizeof(cl_int2) , (void *)&i2val ));
                    break;
                case 4:
                    sprintf(compile_option, "-D GENTYPE=int4 -D %s", borderstr[bordertype_index]);
                    args.push_back( std::make_pair( sizeof(cl_int4) , (void *)&val.ival ));
                    break;
                default:
                    CV_Error(Error::StsUnsupportedFormat, "unsupported channels");
                }
                break;
            case CV_32F:
                val.fval.s[0] = scalar.val[0];
                val.fval.s[1] = scalar.val[1];
                val.fval.s[2] = scalar.val[2];
                val.fval.s[3] = scalar.val[3];
                switch(dst.oclchannels())
                {
                case 1:
                    sprintf(compile_option, "-D GENTYPE=float -D %s", borderstr[bordertype_index]);
                    args.push_back( std::make_pair( sizeof(cl_float) , (void *)&val.fval.s[0] ));
                    break;
                case 4:
                    sprintf(compile_option, "-D GENTYPE=float4 -D %s", borderstr[bordertype_index]);
                    args.push_back( std::make_pair( sizeof(cl_float4) , (void *)&val.fval ));
                    break;
                default:
                    CV_Error(Error::StsUnsupportedFormat, "unsupported channels");
                }
                break;
            case CV_64F:
                val.dval.s[0] = scalar.val[0];
                val.dval.s[1] = scalar.val[1];
                val.dval.s[2] = scalar.val[2];
                val.dval.s[3] = scalar.val[3];
                switch(dst.oclchannels())
                {
                case 1:
                    sprintf(compile_option, "-D GENTYPE=double -D %s", borderstr[bordertype_index]);
                    args.push_back( std::make_pair( sizeof(cl_double) , (void *)&val.dval.s[0] ));
                    break;
                case 4:
                    sprintf(compile_option, "-D GENTYPE=double4 -D %s", borderstr[bordertype_index]);
                    args.push_back( std::make_pair( sizeof(cl_double4) , (void *)&val.dval ));
                    break;
                default:
                    CV_Error(Error::StsUnsupportedFormat, "unsupported channels");
                }
                break;
            default:
                CV_Error(Error::StsUnsupportedFormat, "unknown depth");
            }

            openCLExecuteKernel(src.clCxt, &imgproc_copymakeboder, kernelName, globalThreads, localThreads, args, -1, -1, compile_option);
<<<<<<< HEAD
            //uchar* cputemp=new uchar[32*dst.wholerows];
            ////int* cpudata=new int[this->step*this->wholerows/sizeof(int)];
            //openCLSafeCall(clEnqueueReadBuffer(src.clCxt->impl->clCmdQueue, (cl_mem)dst.data, CL_TRUE,
            //						0, 32*dst.wholerows, cputemp, 0, NULL, NULL));
            //for(int i=0;i<dst.wholerows;i++)
            //{
            //	for(int j=0;j<dst.wholecols;j++)
            //	{
            //		std::cout<< (int)cputemp[i*32+j]<<" ";
            //	}
            //	std::cout<<std::endl;
            //}
            //delete []cputemp;
=======
>>>>>>> e35bc115
        }

        ////////////////////////////////////////////////////////////////////////
        // warp

        namespace
        {
#define F double

            void convert_coeffs(F *M)
            {
                double D = M[0] * M[4] - M[1] * M[3];
                D = D != 0 ? 1. / D : 0;
                double A11 = M[4] * D, A22 = M[0] * D;
                M[0] = A11;
                M[1] *= -D;
                M[3] *= -D;
                M[4] = A22;
                double b1 = -M[0] * M[2] - M[1] * M[5];
                double b2 = -M[3] * M[2] - M[4] * M[5];
                M[2] = b1;
                M[5] = b2;
            }

            double invert(double *M)
            {
#define Sd(y,x) (Sd[y*3+x])
#define Dd(y,x) (Dd[y*3+x])
#define det3(m)    (m(0,0)*(m(1,1)*m(2,2) - m(1,2)*m(2,1)) -  \
                    m(0,1)*(m(1,0)*m(2,2) - m(1,2)*m(2,0)) +  \
                    m(0,2)*(m(1,0)*m(2,1) - m(1,1)*m(2,0)))
                double *Sd = M;
                double *Dd = M;
                double d = det3(Sd);
                double result = 0;
                if( d != 0)
                {
                    double t[9];
                    result = d;
                    d = 1. / d;

                    t[0] = (Sd(1, 1) * Sd(2, 2) - Sd(1, 2) * Sd(2, 1)) * d;
                    t[1] = (Sd(0, 2) * Sd(2, 1) - Sd(0, 1) * Sd(2, 2)) * d;
                    t[2] = (Sd(0, 1) * Sd(1, 2) - Sd(0, 2) * Sd(1, 1)) * d;

                    t[3] = (Sd(1, 2) * Sd(2, 0) - Sd(1, 0) * Sd(2, 2)) * d;
                    t[4] = (Sd(0, 0) * Sd(2, 2) - Sd(0, 2) * Sd(2, 0)) * d;
                    t[5] = (Sd(0, 2) * Sd(1, 0) - Sd(0, 0) * Sd(1, 2)) * d;

                    t[6] = (Sd(1, 0) * Sd(2, 1) - Sd(1, 1) * Sd(2, 0)) * d;
                    t[7] = (Sd(0, 1) * Sd(2, 0) - Sd(0, 0) * Sd(2, 1)) * d;
                    t[8] = (Sd(0, 0) * Sd(1, 1) - Sd(0, 1) * Sd(1, 0)) * d;

                    Dd(0, 0) = t[0];
                    Dd(0, 1) = t[1];
                    Dd(0, 2) = t[2];
                    Dd(1, 0) = t[3];
                    Dd(1, 1) = t[4];
                    Dd(1, 2) = t[5];
                    Dd(2, 0) = t[6];
                    Dd(2, 1) = t[7];
                    Dd(2, 2) = t[8];
                }
                return result;
            }

            void warpAffine_gpu(const oclMat &src, oclMat &dst, F coeffs[2][3], int interpolation)
            {
                CV_Assert( (src.oclchannels() == dst.oclchannels()) );
                int srcStep = src.step1();
                int dstStep = dst.step1();
                float float_coeffs[2][3];
                cl_mem coeffs_cm;

                Context *clCxt = src.clCxt;
                String s[3] = {"NN", "Linear", "Cubic"};
                String kernelName = "warpAffine" + s[interpolation];


                if(src.clCxt->supportsFeature(Context::CL_DOUBLE))
                {
                    cl_int st;
                    coeffs_cm = clCreateBuffer( (cl_context)clCxt->oclContext(), CL_MEM_READ_WRITE, sizeof(F) * 2 * 3, NULL, &st );
                    openCLVerifyCall(st);
                    openCLSafeCall(clEnqueueWriteBuffer((cl_command_queue)clCxt->oclCommandQueue(), (cl_mem)coeffs_cm, 1, 0, sizeof(F) * 2 * 3, coeffs, 0, 0, 0));
                }
                else
                {
                    cl_int st;
                    for(int m = 0; m < 2; m++)
                        for(int n = 0; n < 3; n++)
                        {
                            float_coeffs[m][n] = coeffs[m][n];
                        }
                        coeffs_cm = clCreateBuffer( (cl_context)clCxt->oclContext(), CL_MEM_READ_WRITE, sizeof(float) * 2 * 3, NULL, &st );
                        openCLSafeCall(clEnqueueWriteBuffer((cl_command_queue)clCxt->oclCommandQueue(), (cl_mem)coeffs_cm, 1, 0, sizeof(float) * 2 * 3, float_coeffs, 0, 0, 0));

                }
                //TODO: improve this kernel
                size_t blkSizeX = 16, blkSizeY = 16;
                size_t glbSizeX;
                size_t cols;
                //if(src.type() == CV_8UC1 && interpolation != 2)
                if(src.type() == CV_8UC1 && interpolation != 2)
                {
                    cols = (dst.cols + dst.offset % 4 + 3) / 4;
                    glbSizeX = cols % blkSizeX == 0 ? cols : (cols / blkSizeX + 1) * blkSizeX;
                }
                else
                {
                    cols = dst.cols;
                    glbSizeX = dst.cols % blkSizeX == 0 ? dst.cols : (dst.cols / blkSizeX + 1) * blkSizeX;
                }
                size_t glbSizeY = dst.rows % blkSizeY == 0 ? dst.rows : (dst.rows / blkSizeY + 1) * blkSizeY;
                size_t globalThreads[3] = {glbSizeX, glbSizeY, 1};
                size_t localThreads[3] = {blkSizeX, blkSizeY, 1};

                std::vector< std::pair<size_t, const void *> > args;

                args.push_back(std::make_pair(sizeof(cl_mem), (void *)&src.data));
                args.push_back(std::make_pair(sizeof(cl_mem), (void *)&dst.data));
                args.push_back(std::make_pair(sizeof(cl_int), (void *)&src.cols));
                args.push_back(std::make_pair(sizeof(cl_int), (void *)&src.rows));
                args.push_back(std::make_pair(sizeof(cl_int), (void *)&dst.cols));
                args.push_back(std::make_pair(sizeof(cl_int), (void *)&dst.rows));
                args.push_back(std::make_pair(sizeof(cl_int), (void *)&srcStep));
                args.push_back(std::make_pair(sizeof(cl_int), (void *)&dstStep));
                args.push_back(std::make_pair(sizeof(cl_int), (void *)&src.offset));
                args.push_back(std::make_pair(sizeof(cl_int), (void *)&dst.offset));
                args.push_back(std::make_pair(sizeof(cl_mem), (void *)&coeffs_cm));
                args.push_back(std::make_pair(sizeof(cl_int), (void *)&cols));

                openCLExecuteKernel(clCxt, &imgproc_warpAffine, kernelName, globalThreads, localThreads, args, src.oclchannels(), src.depth());
                openCLSafeCall(clReleaseMemObject(coeffs_cm));
            }


            void warpPerspective_gpu(const oclMat &src, oclMat &dst, double coeffs[3][3], int interpolation)
            {
                CV_Assert( (src.oclchannels() == dst.oclchannels()) );
                int srcStep = src.step1();
                int dstStep = dst.step1();
                float float_coeffs[3][3];
                cl_mem coeffs_cm;

                Context *clCxt = src.clCxt;
                String s[3] = {"NN", "Linear", "Cubic"};
                String kernelName = "warpPerspective" + s[interpolation];

                if(src.clCxt->supportsFeature(Context::CL_DOUBLE))
                {
                    cl_int st;
                    coeffs_cm = clCreateBuffer((cl_context) clCxt->oclContext(), CL_MEM_READ_WRITE, sizeof(double) * 3 * 3, NULL, &st );
                    openCLVerifyCall(st);
                    openCLSafeCall(clEnqueueWriteBuffer((cl_command_queue)clCxt->oclCommandQueue(), (cl_mem)coeffs_cm, 1, 0, sizeof(double) * 3 * 3, coeffs, 0, 0, 0));
                }
                else
                {
                    cl_int st;
                    for(int m = 0; m < 3; m++)
                        for(int n = 0; n < 3; n++)
                            float_coeffs[m][n] = coeffs[m][n];

                    coeffs_cm = clCreateBuffer((cl_context) clCxt->oclContext(), CL_MEM_READ_WRITE, sizeof(float) * 3 * 3, NULL, &st );
                    openCLVerifyCall(st);
                    openCLSafeCall(clEnqueueWriteBuffer((cl_command_queue)clCxt->oclCommandQueue(), (cl_mem)coeffs_cm, 1, 0, sizeof(float) * 3 * 3, float_coeffs, 0, 0, 0));
                }
                //TODO: improve this kernel
                size_t blkSizeX = 16, blkSizeY = 16;
                size_t glbSizeX;
                size_t cols;
                if(src.type() == CV_8UC1 && interpolation == 0)
                {
                    cols = (dst.cols + dst.offset % 4 + 3) / 4;
                    glbSizeX = cols % blkSizeX == 0 ? cols : (cols / blkSizeX + 1) * blkSizeX;
                }
                else
                    /*
                    */
                {
                    cols = dst.cols;
                    glbSizeX = dst.cols % blkSizeX == 0 ? dst.cols : (dst.cols / blkSizeX + 1) * blkSizeX;
                }
                size_t glbSizeY = dst.rows % blkSizeY == 0 ? dst.rows : (dst.rows / blkSizeY + 1) * blkSizeY;
                size_t globalThreads[3] = {glbSizeX, glbSizeY, 1};
                size_t localThreads[3] = {blkSizeX, blkSizeY, 1};

                std::vector< std::pair<size_t, const void *> > args;

                args.push_back(std::make_pair(sizeof(cl_mem), (void *)&src.data));
                args.push_back(std::make_pair(sizeof(cl_mem), (void *)&dst.data));
                args.push_back(std::make_pair(sizeof(cl_int), (void *)&src.cols));
                args.push_back(std::make_pair(sizeof(cl_int), (void *)&src.rows));
                args.push_back(std::make_pair(sizeof(cl_int), (void *)&dst.cols));
                args.push_back(std::make_pair(sizeof(cl_int), (void *)&dst.rows));
                args.push_back(std::make_pair(sizeof(cl_int), (void *)&srcStep));
                args.push_back(std::make_pair(sizeof(cl_int), (void *)&dstStep));
                args.push_back(std::make_pair(sizeof(cl_int), (void *)&src.offset));
                args.push_back(std::make_pair(sizeof(cl_int), (void *)&dst.offset));
                args.push_back(std::make_pair(sizeof(cl_mem), (void *)&coeffs_cm));
                args.push_back(std::make_pair(sizeof(cl_int), (void *)&cols));

                openCLExecuteKernel(clCxt, &imgproc_warpPerspective, kernelName, globalThreads, localThreads, args, src.oclchannels(), src.depth());
                openCLSafeCall(clReleaseMemObject(coeffs_cm));
            }
        }

        void warpAffine(const oclMat &src, oclMat &dst, const Mat &M, Size dsize, int flags)
        {
            int interpolation = flags & INTER_MAX;

            CV_Assert((src.depth() == CV_8U  || src.depth() == CV_32F) && src.oclchannels() != 2 && src.oclchannels() != 3);
            CV_Assert(interpolation == INTER_NEAREST || interpolation == INTER_LINEAR || interpolation == INTER_CUBIC);

            dst.create(dsize, src.type());

            CV_Assert(M.rows == 2 && M.cols == 3);

            int warpInd = (flags & WARP_INVERSE_MAP) >> 4;
            F coeffs[2][3];

            double coeffsM[2*3];
            Mat coeffsMat(2, 3, CV_64F, (void *)coeffsM);
            M.convertTo(coeffsMat, coeffsMat.type());
            if(!warpInd)
            {
                convert_coeffs(coeffsM);
            }

            for(int i = 0; i < 2; ++i)
                for(int j = 0; j < 3; ++j)
                    coeffs[i][j] = coeffsM[i*3+j];

            warpAffine_gpu(src, dst, coeffs, interpolation);
        }

        void warpPerspective(const oclMat &src, oclMat &dst, const Mat &M, Size dsize, int flags)
        {
            int interpolation = flags & INTER_MAX;

            CV_Assert((src.depth() == CV_8U  || src.depth() == CV_32F) && src.oclchannels() != 2 && src.oclchannels() != 3);
            CV_Assert(interpolation == INTER_NEAREST || interpolation == INTER_LINEAR || interpolation == INTER_CUBIC);

            dst.create(dsize, src.type());


            CV_Assert(M.rows == 3 && M.cols == 3);

            int warpInd = (flags & WARP_INVERSE_MAP) >> 4;
            double coeffs[3][3];

            double coeffsM[3*3];
            Mat coeffsMat(3, 3, CV_64F, (void *)coeffsM);
            M.convertTo(coeffsMat, coeffsMat.type());
            if(!warpInd)
            {
                invert(coeffsM);
            }

            for(int i = 0; i < 3; ++i)
                for(int j = 0; j < 3; ++j)
                    coeffs[i][j] = coeffsM[i*3+j];

            warpPerspective_gpu(src, dst, coeffs, interpolation);
        }

        ////////////////////////////////////////////////////////////////////////
        // integral
        void integral(const oclMat &src, oclMat &sum, oclMat &sqsum)
        {
            CV_Assert(src.type() == CV_8UC1);
            if(!src.clCxt->supportsFeature(Context::CL_DOUBLE) && src.depth() == CV_64F)
            {
                CV_Error(Error::GpuNotSupported, "select device don't support double");
            }
            int vlen = 4;
            int offset = src.offset / vlen;
            int pre_invalid = src.offset % vlen;
            int vcols = (pre_invalid + src.cols + vlen - 1) / vlen;

            oclMat t_sum , t_sqsum;
            int w = src.cols + 1, h = src.rows + 1;
            int depth;
            if( src.cols * src.rows <= 2901 * 2901 ) //2901 is the maximum size for int when all values are 255
            {
                t_sum.create(src.cols, src.rows, CV_32SC1);
                sum.create(h, w, CV_32SC1);
            }
            else
            {
                 //Use float to prevent overflow
                t_sum.create(src.cols, src.rows, CV_32FC1);
                sum.create(h, w, CV_32FC1);
            }
            t_sqsum.create(src.cols, src.rows, CV_32FC1);
            sqsum.create(h, w, CV_32FC1);
            depth = sum.depth();
            int sum_offset = sum.offset / vlen;
            int sqsum_offset = sqsum.offset / vlen;

            std::vector<std::pair<size_t , const void *> > args;
            args.push_back( std::make_pair( sizeof(cl_mem) , (void *)&src.data ));
            args.push_back( std::make_pair( sizeof(cl_mem) , (void *)&t_sum.data ));
            args.push_back( std::make_pair( sizeof(cl_mem) , (void *)&t_sqsum.data ));
            args.push_back( std::make_pair( sizeof(cl_int) , (void *)&offset ));
            args.push_back( std::make_pair( sizeof(cl_int) , (void *)&pre_invalid ));
            args.push_back( std::make_pair( sizeof(cl_int) , (void *)&src.rows ));
            args.push_back( std::make_pair( sizeof(cl_int) , (void *)&src.cols ));
            args.push_back( std::make_pair( sizeof(cl_int) , (void *)&src.step ));
            args.push_back( std::make_pair( sizeof(cl_int) , (void *)&t_sum.step));
            size_t gt[3] = {((vcols + 1) / 2) * 256, 1, 1}, lt[3] = {256, 1, 1};
            openCLExecuteKernel(src.clCxt, &imgproc_integral, "integral_cols", gt, lt, args, -1, depth);
            args.clear();
            args.push_back( std::make_pair( sizeof(cl_mem) , (void *)&t_sum.data ));
            args.push_back( std::make_pair( sizeof(cl_mem) , (void *)&t_sqsum.data ));
            args.push_back( std::make_pair( sizeof(cl_mem) , (void *)&sum.data ));
            args.push_back( std::make_pair( sizeof(cl_mem) , (void *)&sqsum.data ));
            args.push_back( std::make_pair( sizeof(cl_int) , (void *)&t_sum.rows ));
            args.push_back( std::make_pair( sizeof(cl_int) , (void *)&t_sum.cols ));
            args.push_back( std::make_pair( sizeof(cl_int) , (void *)&t_sum.step ));
            args.push_back( std::make_pair( sizeof(cl_int) , (void *)&sum.step));
            args.push_back( std::make_pair( sizeof(cl_int) , (void *)&sqsum.step));
            args.push_back( std::make_pair( sizeof(cl_int) , (void *)&sum_offset));
            args.push_back( std::make_pair( sizeof(cl_int) , (void *)&sqsum_offset));
            size_t gt2[3] = {t_sum.cols  * 32, 1, 1}, lt2[3] = {256, 1, 1};
            openCLExecuteKernel(src.clCxt, &imgproc_integral, "integral_rows", gt2, lt2, args, -1, depth);
        }

        void integral(const oclMat &src, oclMat &sum)
        {
            CV_Assert(src.type() == CV_8UC1);
            int vlen = 4;
            int offset = src.offset / vlen;
            int pre_invalid = src.offset % vlen;
            int vcols = (pre_invalid + src.cols + vlen - 1) / vlen;

            oclMat t_sum;
            int w = src.cols + 1, h = src.rows + 1;
            int depth;
            if(src.cols * src.rows <= 2901 * 2901)
            {
                t_sum.create(src.cols, src.rows, CV_32SC1);
                sum.create(h, w, CV_32SC1);
            }else
            {
                 t_sum.create(src.cols, src.rows, CV_32FC1);
                 sum.create(h, w, CV_32FC1);
            }
            depth = sum.depth();
            int sum_offset = sum.offset / vlen;

            std::vector<std::pair<size_t , const void *> > args;
            args.push_back( std::make_pair( sizeof(cl_mem) , (void *)&src.data ));
            args.push_back( std::make_pair( sizeof(cl_mem) , (void *)&t_sum.data ));
            args.push_back( std::make_pair( sizeof(cl_int) , (void *)&offset ));
            args.push_back( std::make_pair( sizeof(cl_int) , (void *)&pre_invalid ));
            args.push_back( std::make_pair( sizeof(cl_int) , (void *)&src.rows ));
            args.push_back( std::make_pair( sizeof(cl_int) , (void *)&src.cols ));
            args.push_back( std::make_pair( sizeof(cl_int) , (void *)&src.step ));
            args.push_back( std::make_pair( sizeof(cl_int) , (void *)&t_sum.step));
            size_t gt[3] = {((vcols + 1) / 2) * 256, 1, 1}, lt[3] = {256, 1, 1};
            openCLExecuteKernel(src.clCxt, &imgproc_integral_sum, "integral_sum_cols", gt, lt, args, -1, depth);
            args.clear();
            args.push_back( std::make_pair( sizeof(cl_mem) , (void *)&t_sum.data ));
            args.push_back( std::make_pair( sizeof(cl_mem) , (void *)&sum.data ));
            args.push_back( std::make_pair( sizeof(cl_int) , (void *)&t_sum.rows ));
            args.push_back( std::make_pair( sizeof(cl_int) , (void *)&t_sum.cols ));
            args.push_back( std::make_pair( sizeof(cl_int) , (void *)&t_sum.step ));
            args.push_back( std::make_pair( sizeof(cl_int) , (void *)&sum.step));
            args.push_back( std::make_pair( sizeof(cl_int) , (void *)&sum_offset));
            size_t gt2[3] = {t_sum.cols  * 32, 1, 1}, lt2[3] = {256, 1, 1};
            openCLExecuteKernel(src.clCxt, &imgproc_integral_sum, "integral_sum_rows", gt2, lt2, args, -1, depth);
            //std::cout << "tested" << std::endl;
        }

        /////////////////////// corner //////////////////////////////
        static void extractCovData(const oclMat &src, oclMat &Dx, oclMat &Dy,
                            int blockSize, int ksize, int borderType)
        {
            CV_Assert(src.type() == CV_8UC1 || src.type() == CV_32FC1);
            double scale = static_cast<double>(1 << ((ksize > 0 ? ksize : 3) - 1)) * blockSize;
            if (ksize < 0)
                scale *= 2.;

            if (src.depth() == CV_8U)
            {
                scale *= 255.;
                scale = 1. / scale;
            }
            else
            {
                scale = 1. / scale;
            }
            if (ksize > 0)
            {
                Sobel(src, Dx, CV_32F, 1, 0, ksize, scale, 0, borderType);
                Sobel(src, Dy, CV_32F, 0, 1, ksize, scale, 0, borderType);
            }
            else
            {
                Scharr(src, Dx, CV_32F, 1, 0, scale, 0, borderType);
                Scharr(src, Dy, CV_32F, 0, 1, scale, 0, borderType);
            }
            CV_Assert(Dx.offset == 0 && Dy.offset == 0);
        }

        static void corner_ocl(const char *src_str, String kernelName, int block_size, float k, oclMat &Dx, oclMat &Dy,
                        oclMat &dst, int border_type)
        {
            char borderType[30];
            switch (border_type)
            {
            case cv::BORDER_CONSTANT:
                sprintf(borderType, "BORDER_CONSTANT");
                break;
            case cv::BORDER_REFLECT101:
                sprintf(borderType, "BORDER_REFLECT101");
                break;
            case cv::BORDER_REFLECT:
                sprintf(borderType, "BORDER_REFLECT");
                break;
            case cv::BORDER_REPLICATE:
                sprintf(borderType, "BORDER_REPLICATE");
                break;
            default:
                std::cout << "BORDER type is not supported!" << std::endl;
            }
            char build_options[150];
            sprintf(build_options, "-D anX=%d -D anY=%d -D ksX=%d -D ksY=%d -D %s",
                    block_size / 2, block_size / 2, block_size, block_size, borderType);

            size_t blockSizeX = 256, blockSizeY = 1;
            size_t gSize = blockSizeX - block_size / 2 * 2;
            size_t globalSizeX = (Dx.cols) % gSize == 0 ? Dx.cols / gSize * blockSizeX : (Dx.cols / gSize + 1) * blockSizeX;
            size_t rows_per_thread = 2;
            size_t globalSizeY = ((Dx.rows + rows_per_thread - 1) / rows_per_thread) % blockSizeY == 0 ?
                                 ((Dx.rows + rows_per_thread - 1) / rows_per_thread) :
                                 (((Dx.rows + rows_per_thread - 1) / rows_per_thread) / blockSizeY + 1) * blockSizeY;

            size_t gt[3] = { globalSizeX, globalSizeY, 1 };
            size_t lt[3]  = { blockSizeX, blockSizeY, 1 };
            std::vector<std::pair<size_t , const void *> > args;
            args.push_back( std::make_pair( sizeof(cl_mem) , (void *)&Dx.data ));
            args.push_back( std::make_pair( sizeof(cl_mem) , (void *)&Dy.data));
            args.push_back( std::make_pair( sizeof(cl_mem) , (void *)&dst.data));
            args.push_back( std::make_pair( sizeof(cl_int) , (void *)&Dx.offset ));
            args.push_back( std::make_pair( sizeof(cl_int) , (void *)&Dx.wholerows ));
            args.push_back( std::make_pair( sizeof(cl_int) , (void *)&Dx.wholecols ));
            args.push_back( std::make_pair(sizeof(cl_int), (void *)&Dx.step));
            args.push_back( std::make_pair( sizeof(cl_int) , (void *)&Dy.offset ));
            args.push_back( std::make_pair( sizeof(cl_int) , (void *)&Dy.wholerows ));
            args.push_back( std::make_pair( sizeof(cl_int) , (void *)&Dy.wholecols ));
            args.push_back( std::make_pair(sizeof(cl_int), (void *)&Dy.step));
            args.push_back( std::make_pair(sizeof(cl_int), (void *)&dst.offset));
            args.push_back( std::make_pair(sizeof(cl_int), (void *)&dst.rows));
            args.push_back( std::make_pair(sizeof(cl_int), (void *)&dst.cols));
            args.push_back( std::make_pair(sizeof(cl_int), (void *)&dst.step));
            args.push_back( std::make_pair( sizeof(cl_float) , (void *)&k));
            openCLExecuteKernel(dst.clCxt, &src_str, kernelName, gt, lt, args, -1, -1, build_options);
        }

        void cornerHarris(const oclMat &src, oclMat &dst, int blockSize, int ksize,
                          double k, int borderType)
        {
            oclMat dx, dy;
            cornerHarris_dxdy(src, dst, dx, dy, blockSize, ksize, k, borderType);
        }

        void cornerHarris_dxdy(const oclMat &src, oclMat &dst, oclMat &dx, oclMat &dy, int blockSize, int ksize,
                          double k, int borderType)
        {
            if(!src.clCxt->supportsFeature(Context::CL_DOUBLE) && src.depth() == CV_64F)
            {
                CV_Error(Error::GpuNotSupported, "select device don't support double");
            }
            CV_Assert(src.cols >= blockSize / 2 && src.rows >= blockSize / 2);
            CV_Assert(borderType == cv::BORDER_CONSTANT || borderType == cv::BORDER_REFLECT101 || borderType == cv::BORDER_REPLICATE || borderType == cv::BORDER_REFLECT);
            extractCovData(src, dx, dy, blockSize, ksize, borderType);
            dst.create(src.size(), CV_32F);
            corner_ocl(imgproc_calcHarris, "calcHarris", blockSize, static_cast<float>(k), dx, dy, dst, borderType);
        }

        void cornerMinEigenVal(const oclMat &src, oclMat &dst, int blockSize, int ksize, int borderType)
        {
            oclMat dx, dy;
            cornerMinEigenVal_dxdy(src, dst, dx, dy, blockSize, ksize, borderType);
        }

        void cornerMinEigenVal_dxdy(const oclMat &src, oclMat &dst, oclMat &dx, oclMat &dy, int blockSize, int ksize, int borderType)
        {
            if(!src.clCxt->supportsFeature(Context::CL_DOUBLE) && src.depth() == CV_64F)
            {
                CV_Error(Error::GpuNotSupported, "select device don't support double");
            }
            CV_Assert(src.cols >= blockSize / 2 && src.rows >= blockSize / 2);
            CV_Assert(borderType == cv::BORDER_CONSTANT || borderType == cv::BORDER_REFLECT101 || borderType == cv::BORDER_REPLICATE || borderType == cv::BORDER_REFLECT);
            extractCovData(src, dx, dy, blockSize, ksize, borderType);
            dst.create(src.size(), CV_32F);
            corner_ocl(imgproc_calcMinEigenVal, "calcMinEigenVal", blockSize, 0, dx, dy, dst, borderType);
        }
        /////////////////////////////////// MeanShiftfiltering ///////////////////////////////////////////////
        static void meanShiftFiltering_gpu(const oclMat &src, oclMat dst, int sp, int sr, int maxIter, float eps)
        {
            CV_Assert( (src.cols == dst.cols) && (src.rows == dst.rows) );
            CV_Assert( !(dst.step & 0x3) );
            Context *clCxt = src.clCxt;

            //Arrange the NDRange
            int col = src.cols, row = src.rows;
            int ltx = 16, lty = 8;
            if(src.cols % ltx != 0)
                col = (col / ltx + 1) * ltx;
            if(src.rows % lty != 0)
                row = (row / lty + 1) * lty;

            size_t globalThreads[3] = {col, row, 1};
            size_t localThreads[3]  = {ltx, lty, 1};

            //set args
            std::vector<std::pair<size_t , const void *> > args;
            args.push_back( std::make_pair( sizeof(cl_mem) , (void *)&dst.data ));
            args.push_back( std::make_pair( sizeof(cl_int) , (void *)&dst.step ));
            args.push_back( std::make_pair( sizeof(cl_mem) , (void *)&src.data ));
            args.push_back( std::make_pair( sizeof(cl_int) , (void *)&src.step ));
            args.push_back( std::make_pair( sizeof(cl_int) , (void *)&dst.offset ));
            args.push_back( std::make_pair( sizeof(cl_int) , (void *)&src.offset ));
            args.push_back( std::make_pair( sizeof(cl_int) , (void *)&dst.cols ));
            args.push_back( std::make_pair( sizeof(cl_int) , (void *)&dst.rows ));
            args.push_back( std::make_pair( sizeof(cl_int) , (void *)&sp ));
            args.push_back( std::make_pair( sizeof(cl_int) , (void *)&sr ));
            args.push_back( std::make_pair( sizeof(cl_int) , (void *)&maxIter ));
            args.push_back( std::make_pair( sizeof(cl_float) , (void *)&eps ));
            openCLExecuteKernel(clCxt, &meanShift, "meanshift_kernel", globalThreads, localThreads, args, -1, -1);
        }

        void meanShiftFiltering(const oclMat &src, oclMat &dst, int sp, int sr, TermCriteria criteria)
        {
            if( src.empty() )
                CV_Error(Error::StsBadArg, "The input image is empty" );

            if( src.depth() != CV_8U || src.oclchannels() != 4 )
<<<<<<< HEAD
                CV_Error(Error::StsUnsupportedFormat, "Only 8-bit, 4-channel images are supported" );
=======
                CV_Error( CV_StsUnsupportedFormat, "Only 8-bit, 4-channel images are supported" );
>>>>>>> e35bc115

            dst.create( src.size(), CV_8UC4 );

            if( !(criteria.type & TermCriteria::MAX_ITER) )
                criteria.maxCount = 5;

            int maxIter = std::min(std::max(criteria.maxCount, 1), 100);

            float eps;
            if( !(criteria.type & TermCriteria::EPS) )
                eps = 1.f;
            eps = (float)std::max(criteria.epsilon, 0.0);

            meanShiftFiltering_gpu(src, dst, sp, sr, maxIter, eps);

        }

        static void meanShiftProc_gpu(const oclMat &src, oclMat dstr, oclMat dstsp, int sp, int sr, int maxIter, float eps)
        {
            //sanity checks
            CV_Assert( (src.cols == dstr.cols) && (src.rows == dstr.rows) &&
                       (src.rows == dstsp.rows) && (src.cols == dstsp.cols));
            CV_Assert( !(dstsp.step & 0x3) );
            Context *clCxt = src.clCxt;

            //Arrange the NDRange
            int col = src.cols, row = src.rows;
            int ltx = 16, lty = 8;
            if(src.cols % ltx != 0)
                col = (col / ltx + 1) * ltx;
            if(src.rows % lty != 0)
                row = (row / lty + 1) * lty;

            size_t globalThreads[3] = {col, row, 1};
            size_t localThreads[3]  = {ltx, lty, 1};

            //set args
            std::vector<std::pair<size_t , const void *> > args;
            args.push_back( std::make_pair( sizeof(cl_mem) , (void *)&src.data ));
            args.push_back( std::make_pair( sizeof(cl_mem) , (void *)&dstr.data ));
            args.push_back( std::make_pair( sizeof(cl_mem) , (void *)&dstsp.data ));
            args.push_back( std::make_pair( sizeof(cl_int) , (void *)&src.step ));
            args.push_back( std::make_pair( sizeof(cl_int) , (void *)&dstr.step ));
            args.push_back( std::make_pair( sizeof(cl_int) , (void *)&dstsp.step ));
            args.push_back( std::make_pair( sizeof(cl_int) , (void *)&src.offset ));
            args.push_back( std::make_pair( sizeof(cl_int) , (void *)&dstr.offset ));
            args.push_back( std::make_pair( sizeof(cl_int) , (void *)&dstsp.offset ));
            args.push_back( std::make_pair( sizeof(cl_int) , (void *)&dstr.cols ));
            args.push_back( std::make_pair( sizeof(cl_int) , (void *)&dstr.rows ));
            args.push_back( std::make_pair( sizeof(cl_int) , (void *)&sp ));
            args.push_back( std::make_pair( sizeof(cl_int) , (void *)&sr ));
            args.push_back( std::make_pair( sizeof(cl_int) , (void *)&maxIter ));
            args.push_back( std::make_pair( sizeof(cl_float) , (void *)&eps ));
            openCLExecuteKernel(clCxt, &meanShift, "meanshiftproc_kernel", globalThreads, localThreads, args, -1, -1);
        }

        void meanShiftProc(const oclMat &src, oclMat &dstr, oclMat &dstsp, int sp, int sr, TermCriteria criteria)
        {
            if( src.empty() )
                CV_Error(Error::StsBadArg, "The input image is empty" );

            if( src.depth() != CV_8U || src.oclchannels() != 4 )
                CV_Error(Error::StsUnsupportedFormat, "Only 8-bit, 4-channel images are supported" );

            dstr.create( src.size(), CV_8UC4 );
            dstsp.create( src.size(), CV_16SC2 );

            if( !(criteria.type & TermCriteria::MAX_ITER) )
                criteria.maxCount = 5;

            int maxIter = std::min(std::max(criteria.maxCount, 1), 100);

            float eps;
            if( !(criteria.type & TermCriteria::EPS) )
                eps = 1.f;
            eps = (float)std::max(criteria.epsilon, 0.0);

            meanShiftProc_gpu(src, dstr, dstsp, sp, sr, maxIter, eps);
        }

        ///////////////////////////////////////////////////////////////////////////////////////////////////
        ////////////////////////////////////////////////////hist///////////////////////////////////////////////
        /////////////////////////////////////////////////////////////////////////////////////////////////////
        namespace histograms
        {
            const int PARTIAL_HISTOGRAM256_COUNT = 256;
            const int HISTOGRAM256_BIN_COUNT = 256;
        }
        ///////////////////////////////calcHist/////////////////////////////////////////////////////////////////
        static void calc_sub_hist(const oclMat &mat_src, const oclMat &mat_sub_hist)
        {
            using namespace histograms;

            Context  *clCxt = mat_src.clCxt;
            int depth = mat_src.depth();

            String kernelName = "calc_sub_hist";

            size_t localThreads[3]  = { HISTOGRAM256_BIN_COUNT, 1, 1 };
            size_t globalThreads[3] = { PARTIAL_HISTOGRAM256_COUNT *localThreads[0], 1, 1};

            int dataWidth = 16;
            int dataWidth_bits = 4;
            int mask = dataWidth - 1;

            int cols = mat_src.cols * mat_src.oclchannels();
            int src_offset = mat_src.offset;
            int hist_step = mat_sub_hist.step >> 2;
            int left_col = 0, right_col = 0;

            if(cols >= dataWidth * 2 - 1)
            {
                left_col = dataWidth - (src_offset & mask);
                left_col &= mask;
                src_offset += left_col;
                cols -= left_col;
                right_col = cols & mask;
                cols -= right_col;
            }
            else
            {
                left_col = cols;
                right_col = 0;
                cols = 0;
                globalThreads[0] = 0;
            }

            std::vector<std::pair<size_t , const void *> > args;
            if(globalThreads[0] != 0)
            {
                int tempcols = cols >> dataWidth_bits;
                int inc_x = globalThreads[0] % tempcols;
                int inc_y = globalThreads[0] / tempcols;
                src_offset >>= dataWidth_bits;
                int src_step = mat_src.step >> dataWidth_bits;
                int datacount = tempcols * mat_src.rows;
                args.push_back( std::make_pair( sizeof(cl_mem), (void *)&mat_src.data));
                args.push_back( std::make_pair( sizeof(cl_int), (void *)&src_step));
                args.push_back( std::make_pair( sizeof(cl_int), (void *)&src_offset));
                args.push_back( std::make_pair( sizeof(cl_mem), (void *)&mat_sub_hist.data));
                args.push_back( std::make_pair( sizeof(cl_int), (void *)&datacount));
                args.push_back( std::make_pair( sizeof(cl_int), (void *)&tempcols));
                args.push_back( std::make_pair( sizeof(cl_int), (void *)&inc_x));
                args.push_back( std::make_pair( sizeof(cl_int), (void *)&inc_y));
                args.push_back( std::make_pair( sizeof(cl_int), (void *)&hist_step));
                openCLExecuteKernel(clCxt, &imgproc_histogram, kernelName, globalThreads, localThreads, args, -1, depth);
            }
            if(left_col != 0 || right_col != 0)
            {
                kernelName = "calc_sub_hist_border";
                src_offset = mat_src.offset;
                localThreads[0] = 1;
                localThreads[1] = 256;
                globalThreads[0] = left_col + right_col;
                globalThreads[1] = (mat_src.rows + localThreads[1] - 1) / localThreads[1] * localThreads[1];

                args.clear();
                args.push_back( std::make_pair( sizeof(cl_mem), (void *)&mat_src.data));
                args.push_back( std::make_pair( sizeof(cl_int), (void *)&mat_src.step));
                args.push_back( std::make_pair( sizeof(cl_int), (void *)&src_offset));
                args.push_back( std::make_pair( sizeof(cl_mem), (void *)&mat_sub_hist.data));
                args.push_back( std::make_pair( sizeof(cl_int), (void *)&left_col));
                args.push_back( std::make_pair( sizeof(cl_int), (void *)&cols));
                args.push_back( std::make_pair( sizeof(cl_int), (void *)&mat_src.rows));
                args.push_back( std::make_pair( sizeof(cl_int), (void *)&hist_step));
                openCLExecuteKernel(clCxt, &imgproc_histogram, kernelName, globalThreads, localThreads, args, -1, depth);
            }
        }
        static void merge_sub_hist(const oclMat &sub_hist, oclMat &mat_hist)
        {
            using namespace histograms;

            Context  *clCxt = sub_hist.clCxt;
            String kernelName = "merge_hist";

            size_t localThreads[3]  = { 256, 1, 1 };
            size_t globalThreads[3] = { HISTOGRAM256_BIN_COUNT *localThreads[0], 1, 1};
            int src_step = sub_hist.step >> 2;
            std::vector<std::pair<size_t , const void *> > args;
            args.push_back( std::make_pair( sizeof(cl_mem), (void *)&sub_hist.data));
            args.push_back( std::make_pair( sizeof(cl_mem), (void *)&mat_hist.data));
            args.push_back( std::make_pair( sizeof(cl_int), (void *)&src_step));
            openCLExecuteKernel(clCxt, &imgproc_histogram, kernelName, globalThreads, localThreads, args, -1, -1);
        }
        void calcHist(const oclMat &mat_src, oclMat &mat_hist)
        {
            using namespace histograms;
            CV_Assert(mat_src.type() == CV_8UC1);
            mat_hist.create(1, 256, CV_32SC1);

            oclMat buf(PARTIAL_HISTOGRAM256_COUNT, HISTOGRAM256_BIN_COUNT, CV_32SC1);
            buf.setTo(0);

            calc_sub_hist(mat_src, buf);
            merge_sub_hist(buf, mat_hist);
        }
        ///////////////////////////////////equalizeHist/////////////////////////////////////////////////////
        void equalizeHist(const oclMat &mat_src, oclMat &mat_dst)
        {
            mat_dst.create(mat_src.rows, mat_src.cols, CV_8UC1);

            oclMat mat_hist(1, 256, CV_32SC1);

            calcHist(mat_src, mat_hist);

            Context *clCxt = mat_src.clCxt;
            String kernelName = "calLUT";
            size_t localThreads[3] = { 256, 1, 1};
            size_t globalThreads[3] = { 256, 1, 1};
            oclMat lut(1, 256, CV_8UC1);
            std::vector<std::pair<size_t , const void *> > args;
            int total = mat_src.rows * mat_src.cols;
            args.push_back( std::make_pair( sizeof(cl_mem), (void *)&lut.data));
            args.push_back( std::make_pair( sizeof(cl_mem), (void *)&mat_hist.data));
            args.push_back( std::make_pair( sizeof(int), (void *)&total));
            openCLExecuteKernel(clCxt, &imgproc_histogram, kernelName, globalThreads, localThreads, args, -1, -1);
            LUT(mat_src, lut, mat_dst);
        }

        ////////////////////////////////////////////////////////////////////////
        // CLAHE
        namespace clahe
        {
            static void calcLut(const oclMat &src, oclMat &dst,
                const int tilesX, const int tilesY, const cv::Size tileSize,
                const int clipLimit, const float lutScale)
            {
                cl_int2 tile_size;
                tile_size.s[0] = tileSize.width;
                tile_size.s[1] = tileSize.height;

                std::vector<std::pair<size_t , const void *> > args;
                args.push_back( std::make_pair( sizeof(cl_mem), (void *)&src.data ));
                args.push_back( std::make_pair( sizeof(cl_mem), (void *)&dst.data ));
                args.push_back( std::make_pair( sizeof(cl_int), (void *)&src.step ));
                args.push_back( std::make_pair( sizeof(cl_int), (void *)&dst.step ));
                args.push_back( std::make_pair( sizeof(cl_int2), (void *)&tile_size ));
                args.push_back( std::make_pair( sizeof(cl_int), (void *)&tilesX ));
                args.push_back( std::make_pair( sizeof(cl_int), (void *)&clipLimit ));
                args.push_back( std::make_pair( sizeof(cl_float), (void *)&lutScale ));

                String kernelName = "calcLut";
                size_t localThreads[3]  = { 32, 8, 1 };
                size_t globalThreads[3] = { tilesX * localThreads[0], tilesY * localThreads[1], 1 };
                bool is_cpu = queryDeviceInfo<IS_CPU_DEVICE, bool>();
                if (is_cpu)
                    openCLExecuteKernel(Context::getContext(), &imgproc_clahe, kernelName, globalThreads, localThreads, args, -1, -1, (char*)" -D CPU");
                else
                {
                    cl_kernel kernel = openCLGetKernelFromSource(Context::getContext(), &imgproc_clahe, kernelName);
                    int wave_size = queryDeviceInfo<WAVEFRONT_SIZE, int>(kernel);
                    openCLSafeCall(clReleaseKernel(kernel));

                    static char opt[20] = {0};
                    sprintf(opt, " -D WAVE_SIZE=%d", wave_size);
                    openCLExecuteKernel(Context::getContext(), &imgproc_clahe, kernelName, globalThreads, localThreads, args, -1, -1, opt);
                }
            }

            static void transform(const oclMat &src, oclMat &dst, const oclMat &lut,
                const int tilesX, const int tilesY, const cv::Size tileSize)
            {
                cl_int2 tile_size;
                tile_size.s[0] = tileSize.width;
                tile_size.s[1] = tileSize.height;

                std::vector<std::pair<size_t , const void *> > args;
                args.push_back( std::make_pair( sizeof(cl_mem), (void *)&src.data ));
                args.push_back( std::make_pair( sizeof(cl_mem), (void *)&dst.data ));
                args.push_back( std::make_pair( sizeof(cl_mem), (void *)&lut.data ));
                args.push_back( std::make_pair( sizeof(cl_int), (void *)&src.step ));
                args.push_back( std::make_pair( sizeof(cl_int), (void *)&dst.step ));
                args.push_back( std::make_pair( sizeof(cl_int), (void *)&lut.step ));
                args.push_back( std::make_pair( sizeof(cl_int), (void *)&src.cols ));
                args.push_back( std::make_pair( sizeof(cl_int), (void *)&src.rows ));
                args.push_back( std::make_pair( sizeof(cl_int2), (void *)&tile_size ));
                args.push_back( std::make_pair( sizeof(cl_int), (void *)&tilesX ));
                args.push_back( std::make_pair( sizeof(cl_int), (void *)&tilesY ));

                String kernelName = "transform";
                size_t localThreads[3]  = { 32, 8, 1 };
                size_t globalThreads[3] = { src.cols, src.rows, 1 };

                openCLExecuteKernel(Context::getContext(), &imgproc_clahe, kernelName, globalThreads, localThreads, args, -1, -1);
            }
        }

        namespace
        {
            class CLAHE_Impl : public cv::CLAHE
            {
            public:
                CLAHE_Impl(double clipLimit = 40.0, int tilesX = 8, int tilesY = 8);

                cv::AlgorithmInfo* info() const;

                void apply(cv::InputArray src, cv::OutputArray dst);

                void setClipLimit(double clipLimit);
                double getClipLimit() const;

                void setTilesGridSize(cv::Size tileGridSize);
                cv::Size getTilesGridSize() const;

                void collectGarbage();

            private:
                double clipLimit_;
                int tilesX_;
                int tilesY_;

                oclMat srcExt_;
                oclMat lut_;
            };
            CLAHE_Impl::CLAHE_Impl(double clipLimit, int tilesX, int tilesY) :
            clipLimit_(clipLimit), tilesX_(tilesX), tilesY_(tilesY)
            {
            }

            CV_INIT_ALGORITHM(CLAHE_Impl, "CLAHE_OCL",
                obj.info()->addParam(obj, "clipLimit", obj.clipLimit_);
                obj.info()->addParam(obj, "tilesX", obj.tilesX_);
                obj.info()->addParam(obj, "tilesY", obj.tilesY_))
            void CLAHE_Impl::apply(cv::InputArray src_raw, cv::OutputArray dst_raw)
            {
                oclMat& src = getOclMatRef(src_raw);
                oclMat& dst = getOclMatRef(dst_raw);
                CV_Assert( src.type() == CV_8UC1 );

                dst.create( src.size(), src.type() );

                const int histSize = 256;

                ensureSizeIsEnough(tilesX_ * tilesY_, histSize, CV_8UC1, lut_);

                cv::Size tileSize;
                oclMat srcForLut;

                if (src.cols % tilesX_ == 0 && src.rows % tilesY_ == 0)
                {
                    tileSize = cv::Size(src.cols / tilesX_, src.rows / tilesY_);
                    srcForLut = src;
                }
                else
                {
                    cv::ocl::copyMakeBorder(src, srcExt_, 0, tilesY_ - (src.rows % tilesY_), 0, tilesX_ - (src.cols % tilesX_), cv::BORDER_REFLECT_101, cv::Scalar());

                    tileSize = cv::Size(srcExt_.cols / tilesX_, srcExt_.rows / tilesY_);
                    srcForLut = srcExt_;
                }

                const int tileSizeTotal = tileSize.area();
                const float lutScale = static_cast<float>(histSize - 1) / tileSizeTotal;

                int clipLimit = 0;
                if (clipLimit_ > 0.0)
                {
                    clipLimit = static_cast<int>(clipLimit_ * tileSizeTotal / histSize);
                    clipLimit = std::max(clipLimit, 1);
                }

                clahe::calcLut(srcForLut, lut_, tilesX_, tilesY_, tileSize, clipLimit, lutScale);
                //finish();
                clahe::transform(src, dst, lut_, tilesX_, tilesY_, tileSize);
            }

            void CLAHE_Impl::setClipLimit(double clipLimit)
            {
                clipLimit_ = clipLimit;
            }

            double CLAHE_Impl::getClipLimit() const
            {
                return clipLimit_;
            }

            void CLAHE_Impl::setTilesGridSize(cv::Size tileGridSize)
            {
                tilesX_ = tileGridSize.width;
                tilesY_ = tileGridSize.height;
            }

            cv::Size CLAHE_Impl::getTilesGridSize() const
            {
                return cv::Size(tilesX_, tilesY_);
            }

            void CLAHE_Impl::collectGarbage()
            {
                srcExt_.release();
                lut_.release();
            }
        }

        cv::Ptr<cv::CLAHE> createCLAHE(double clipLimit, cv::Size tileGridSize)
        {
            return makePtr<CLAHE_Impl>(clipLimit, tileGridSize.width, tileGridSize.height);
        }

        //////////////////////////////////bilateralFilter////////////////////////////////////////////////////
        static void
        oclbilateralFilter_8u( const oclMat &src, oclMat &dst, int d,
                               double sigma_color, double sigma_space,
                               int borderType )
        {
            int cn = src.channels();
            int i, j, maxk, radius;

            CV_Assert( (src.channels() == 1 || src.channels() == 3) &&
                       src.type() == dst.type() && src.size() == dst.size() &&
                       src.data != dst.data );

            if( sigma_color <= 0 )
                sigma_color = 1;
            if( sigma_space <= 0 )
                sigma_space = 1;

            double gauss_color_coeff = -0.5 / (sigma_color * sigma_color);
            double gauss_space_coeff = -0.5 / (sigma_space * sigma_space);

            if( d <= 0 )
                radius = cvRound(sigma_space * 1.5);
            else
                radius = d / 2;
            radius = MAX(radius, 1);
            d = radius * 2 + 1;

            oclMat temp;
            copyMakeBorder( src, temp, radius, radius, radius, radius, borderType );

            std::vector<float> _color_weight(cn * 256);
            std::vector<float> _space_weight(d * d);
            std::vector<int> _space_ofs(d * d);
            float *color_weight = &_color_weight[0];
            float *space_weight = &_space_weight[0];
            int *space_ofs = &_space_ofs[0];
            int dst_step_in_pixel = dst.step / dst.elemSize();
            int dst_offset_in_pixel = dst.offset / dst.elemSize();
            int temp_step_in_pixel = temp.step / temp.elemSize();
            // initialize color-related bilateral filter coefficients
            for( i = 0; i < 256 * cn; i++ )
                color_weight[i] = (float)std::exp(i * i * gauss_color_coeff);

            // initialize space-related bilateral filter coefficients
            for( i = -radius, maxk = 0; i <= radius; i++ )
                for( j = -radius; j <= radius; j++ )
                {
                    double r = std::sqrt((double)i * i + (double)j * j);
                    if( r > radius )
                        continue;
                    space_weight[maxk] = (float)std::exp(r * r * gauss_space_coeff);
                    space_ofs[maxk++] = (int)(i * temp_step_in_pixel + j);
                }
            oclMat oclcolor_weight(1, cn * 256, CV_32FC1, color_weight);
            oclMat oclspace_weight(1, d * d, CV_32FC1, space_weight);
            oclMat oclspace_ofs(1, d * d, CV_32SC1, space_ofs);

            String kernelName = "bilateral";
            size_t localThreads[3]  = { 16, 16, 1 };
            size_t globalThreads[3] = { (dst.cols + localThreads[0] - 1) / localThreads[0] *localThreads[0],
                                        (dst.rows + localThreads[1] - 1) / localThreads[1] *localThreads[1],
                                        1
                                      };
            if((dst.type() == CV_8UC1) && ((dst.offset & 3) == 0) && ((dst.cols & 3) == 0))
            {
                kernelName = "bilateral2";
                globalThreads[0] = (dst.cols / 4 + localThreads[0] - 1) / localThreads[0] * localThreads[0];
            }
            std::vector<std::pair<size_t , const void *> > args;
            args.push_back( std::make_pair( sizeof(cl_mem), (void *)&dst.data ));
            args.push_back( std::make_pair( sizeof(cl_mem), (void *)&temp.data ));
            args.push_back( std::make_pair( sizeof(cl_int), (void *)&dst.rows ));
            args.push_back( std::make_pair( sizeof(cl_int), (void *)&dst.cols ));
            args.push_back( std::make_pair( sizeof(cl_int), (void *)&maxk ));
            args.push_back( std::make_pair( sizeof(cl_int), (void *)&radius ));
            args.push_back( std::make_pair( sizeof(cl_int), (void *)&dst_step_in_pixel ));
            args.push_back( std::make_pair( sizeof(cl_int), (void *)&dst_offset_in_pixel ));
            args.push_back( std::make_pair( sizeof(cl_int), (void *)&temp_step_in_pixel ));
            args.push_back( std::make_pair( sizeof(cl_int), (void *)&temp.rows ));
            args.push_back( std::make_pair( sizeof(cl_int), (void *)&temp.cols ));
            args.push_back( std::make_pair( sizeof(cl_mem), (void *)&oclcolor_weight.data ));
            args.push_back( std::make_pair( sizeof(cl_mem), (void *)&oclspace_weight.data ));
            args.push_back( std::make_pair( sizeof(cl_mem), (void *)&oclspace_ofs.data ));
            openCLExecuteKernel(src.clCxt, &imgproc_bilateral, kernelName, globalThreads, localThreads, args, dst.oclchannels(), dst.depth());
        }
        void bilateralFilter(const oclMat &src, oclMat &dst, int radius, double sigmaclr, double sigmaspc, int borderType)
        {

            dst.create( src.size(), src.type() );
            if( src.depth() == CV_8U )
                oclbilateralFilter_8u( src, dst, radius, sigmaclr, sigmaspc, borderType );
            else
                CV_Error(Error::StsUnsupportedFormat, "Bilateral filtering is only implemented for 8uimages" );
        }

    }
}
//////////////////////////////////mulSpectrums////////////////////////////////////////////////////
void cv::ocl::mulSpectrums(const oclMat &a, const oclMat &b, oclMat &c, int /*flags*/, float scale, bool conjB)
{
    CV_Assert(a.type() == CV_32FC2);
    CV_Assert(b.type() == CV_32FC2);

    c.create(a.size(), CV_32FC2);

    size_t lt[3]  = { 16, 16, 1 };
    size_t gt[3]  = { a.cols, a.rows, 1 };

    String kernelName = conjB ? "mulAndScaleSpectrumsKernel_CONJ":"mulAndScaleSpectrumsKernel";

    std::vector<std::pair<size_t , const void *> > args;
    args.push_back( std::make_pair( sizeof(cl_mem), (void *)&a.data ));
    args.push_back( std::make_pair( sizeof(cl_mem), (void *)&b.data ));
    args.push_back( std::make_pair( sizeof(cl_float), (void *)&scale));
    args.push_back( std::make_pair( sizeof(cl_mem), (void *)&c.data ));
    args.push_back( std::make_pair( sizeof(cl_int), (void *)&a.cols ));
    args.push_back( std::make_pair( sizeof(cl_int), (void *)&a.rows));
    args.push_back( std::make_pair( sizeof(cl_int), (void *)&a.step ));

    Context *clCxt = Context::getContext();
    openCLExecuteKernel(clCxt, &imgproc_mulAndScaleSpectrums, kernelName, gt, lt, args, -1, -1);
}
//////////////////////////////////convolve////////////////////////////////////////////////////
<<<<<<< HEAD
inline int divUp(int total, int grain)
{
    return (total + grain - 1) / grain;
}

// ported from CUDA module
void cv::ocl::ConvolveBuf::create(Size image_size, Size templ_size)
{
    result_size = Size(image_size.width - templ_size.width + 1,
                       image_size.height - templ_size.height + 1);

    block_size = user_block_size;
    if (user_block_size.width == 0 || user_block_size.height == 0)
        block_size = estimateBlockSize(result_size, templ_size);

    dft_size.width  = 1 << int(ceil(std::log(block_size.width + templ_size.width - 1.) / std::log(2.)));
    dft_size.height = 1 << int(ceil(std::log(block_size.height + templ_size.height - 1.) / std::log(2.)));

    // CUFFT has hard-coded kernels for power-of-2 sizes (up to 8192),
    // see CUDA Toolkit 4.1 CUFFT Library Programming Guide
    //if (dft_size.width > 8192)
    dft_size.width = getOptimalDFTSize(block_size.width + templ_size.width - 1.);
    //if (dft_size.height > 8192)
    dft_size.height = getOptimalDFTSize(block_size.height + templ_size.height - 1.);

    // To avoid wasting time doing small DFTs
    dft_size.width = std::max(dft_size.width, 512);
    dft_size.height = std::max(dft_size.height, 512);

    image_block.create(dft_size, CV_32F);
    templ_block.create(dft_size, CV_32F);
    result_data.create(dft_size, CV_32F);

    //spect_len = dft_size.height * (dft_size.width / 2 + 1);
    image_spect.create(dft_size.height, dft_size.width / 2 + 1, CV_32FC2);
    templ_spect.create(dft_size.height, dft_size.width / 2 + 1, CV_32FC2);
    result_spect.create(dft_size.height, dft_size.width / 2 + 1, CV_32FC2);

    // Use maximum result matrix block size for the estimated DFT block size
    block_size.width = std::min(dft_size.width - templ_size.width + 1, result_size.width);
    block_size.height = std::min(dft_size.height - templ_size.height + 1, result_size.height);
}

Size cv::ocl::ConvolveBuf::estimateBlockSize(Size result_size, Size /*templ_size*/)
{
    int width = (result_size.width + 2) / 3;
    int height = (result_size.height + 2) / 3;
    width = std::min(width, result_size.width);
    height = std::min(height, result_size.height);
    return Size(width, height);
}

static void convolve_run_fft(const oclMat &image, const oclMat &templ, oclMat &result, bool ccorr, ConvolveBuf& buf)
{
#if defined HAVE_CLAMDFFT
    CV_Assert(image.type() == CV_32F);
    CV_Assert(templ.type() == CV_32F);

    buf.create(image.size(), templ.size());
    result.create(buf.result_size, CV_32F);

    Size& block_size = buf.block_size;
    Size& dft_size = buf.dft_size;

    oclMat& image_block = buf.image_block;
    oclMat& templ_block = buf.templ_block;
    oclMat& result_data = buf.result_data;

    oclMat& image_spect = buf.image_spect;
    oclMat& templ_spect = buf.templ_spect;
    oclMat& result_spect = buf.result_spect;

    oclMat templ_roi = templ;
    copyMakeBorder(templ_roi, templ_block, 0, templ_block.rows - templ_roi.rows, 0,
                   templ_block.cols - templ_roi.cols, 0, Scalar());

    cv::ocl::dft(templ_block, templ_spect, dft_size);

    // Process all blocks of the result matrix
    for (int y = 0; y < result.rows; y += block_size.height)
    {
        for (int x = 0; x < result.cols; x += block_size.width)
        {
            Size image_roi_size(std::min(x + dft_size.width, image.cols) - x,
                                std::min(y + dft_size.height, image.rows) - y);
            Rect roi0(x, y, image_roi_size.width, image_roi_size.height);

            oclMat image_roi(image, roi0);

            copyMakeBorder(image_roi, image_block, 0, image_block.rows - image_roi.rows,
                           0, image_block.cols - image_roi.cols, 0, Scalar());

            cv::ocl::dft(image_block, image_spect, dft_size);

            mulSpectrums(image_spect, templ_spect, result_spect, 0,
                                 1.f / dft_size.area(), ccorr);

            cv::ocl::dft(result_spect, result_data, dft_size, cv::DFT_INVERSE | cv::DFT_REAL_OUTPUT);

            Size result_roi_size(std::min(x + block_size.width, result.cols) - x,
                                 std::min(y + block_size.height, result.rows) - y);

            Rect roi1(x, y, result_roi_size.width, result_roi_size.height);
            Rect roi2(0, 0, result_roi_size.width, result_roi_size.height);

            oclMat result_roi(result, roi1);
            oclMat result_block(result_data, roi2);

            result_block.copyTo(result_roi);
        }
    }

#else
    CV_Error(Error::StsNotImplemented, "OpenCL DFT is not implemented");
#define UNUSED(x) (void)(x);
    UNUSED(image) UNUSED(templ) UNUSED(result) UNUSED(ccorr) UNUSED(buf)
#undef UNUSED
#endif
}
static void convolve_run(const oclMat &src, const oclMat &temp1, oclMat &dst, String kernelName, const char **kernelString)
=======

static void convolve_run(const oclMat &src, const oclMat &temp1, oclMat &dst, string kernelName, const char **kernelString)
>>>>>>> e35bc115
{
    CV_Assert(src.depth() == CV_32FC1);
    CV_Assert(temp1.depth() == CV_32F);
    CV_Assert(temp1.cols <= 17 && temp1.rows <= 17);

    dst.create(src.size(), src.type());

    CV_Assert(src.cols == dst.cols && src.rows == dst.rows);
    CV_Assert(src.type() == dst.type());

    Context  *clCxt = src.clCxt;
    int channels = dst.oclchannels();
    int depth = dst.depth();

    size_t vector_length = 1;
    int offset_cols = ((dst.offset % dst.step) / dst.elemSize1()) & (vector_length - 1);
    int cols = divUp(dst.cols * channels + offset_cols, vector_length);
    int rows = dst.rows;

    size_t localThreads[3]  = { 16, 16, 1 };
    size_t globalThreads[3] = { cols, rows, 1 };

    std::vector<std::pair<size_t , const void *> > args;
    args.push_back( std::make_pair( sizeof(cl_mem), (void *)&src.data ));
    args.push_back( std::make_pair( sizeof(cl_mem), (void *)&temp1.data ));
    args.push_back( std::make_pair( sizeof(cl_mem), (void *)&dst.data ));
    args.push_back( std::make_pair( sizeof(cl_int), (void *)&src.rows ));
    args.push_back( std::make_pair( sizeof(cl_int), (void *)&cols ));
    args.push_back( std::make_pair( sizeof(cl_int), (void *)&src.step ));
    args.push_back( std::make_pair( sizeof(cl_int), (void *)&dst.step ));
    args.push_back( std::make_pair( sizeof(cl_int), (void *)&temp1.step ));
    args.push_back( std::make_pair( sizeof(cl_int), (void *)&temp1.rows ));
    args.push_back( std::make_pair( sizeof(cl_int), (void *)&temp1.cols ));

    openCLExecuteKernel(clCxt, kernelString, kernelName, globalThreads, localThreads, args, -1, depth);
}
void cv::ocl::convolve(const oclMat &x, const oclMat &t, oclMat &y, bool ccorr)
{
    CV_Assert(x.depth() == CV_32F);
    CV_Assert(t.depth() == CV_32F);
    y.create(x.size(), x.type());
    String kernelName = "convolve";
    if(t.cols > 17 || t.rows > 17)
    {
        ConvolveBuf buf;
        convolve_run_fft(x, t, y, ccorr, buf);
    }
    else
    {
        CV_Assert(ccorr == false);
        convolve_run(x, t, y, kernelName, &imgproc_convolve);
    }
}
void cv::ocl::convolve(const oclMat &image, const oclMat &templ, oclMat &result, bool ccorr, ConvolveBuf& buf)
{
    result.create(image.size(), image.type());
    convolve_run_fft(image, templ, result, ccorr, buf);
}<|MERGE_RESOLUTION|>--- conflicted
+++ resolved
@@ -498,18 +498,7 @@
                 openCLExecuteKernel(clCxt, &imgproc_median, kernelName, globalThreads, localThreads, args, src.oclchannels(), src.depth());
             }
             else
-<<<<<<< HEAD
-            {
                 CV_Error(Error::StsUnsupportedFormat, "Non-supported filter length");
-                //String kernelName = "medianFilter";
-                //args.push_back( std::make_pair( sizeof(cl_int),(void*)&m));
-
-                //openCLExecuteKernel(clCxt,&imgproc_median,kernelName,globalThreads,localThreads,args,src.oclchannels(),-1);
-            }
-
-=======
-                CV_Error(CV_StsUnsupportedFormat, "Non-supported filter length");
->>>>>>> e35bc115
         }
 
         ////////////////////////////////////////////////////////////////////////
@@ -736,22 +725,6 @@
             }
 
             openCLExecuteKernel(src.clCxt, &imgproc_copymakeboder, kernelName, globalThreads, localThreads, args, -1, -1, compile_option);
-<<<<<<< HEAD
-            //uchar* cputemp=new uchar[32*dst.wholerows];
-            ////int* cpudata=new int[this->step*this->wholerows/sizeof(int)];
-            //openCLSafeCall(clEnqueueReadBuffer(src.clCxt->impl->clCmdQueue, (cl_mem)dst.data, CL_TRUE,
-            //						0, 32*dst.wholerows, cputemp, 0, NULL, NULL));
-            //for(int i=0;i<dst.wholerows;i++)
-            //{
-            //	for(int j=0;j<dst.wholecols;j++)
-            //	{
-            //		std::cout<< (int)cputemp[i*32+j]<<" ";
-            //	}
-            //	std::cout<<std::endl;
-            //}
-            //delete []cputemp;
-=======
->>>>>>> e35bc115
         }
 
         ////////////////////////////////////////////////////////////////////////
@@ -1293,11 +1266,7 @@
                 CV_Error(Error::StsBadArg, "The input image is empty" );
 
             if( src.depth() != CV_8U || src.oclchannels() != 4 )
-<<<<<<< HEAD
                 CV_Error(Error::StsUnsupportedFormat, "Only 8-bit, 4-channel images are supported" );
-=======
-                CV_Error( CV_StsUnsupportedFormat, "Only 8-bit, 4-channel images are supported" );
->>>>>>> e35bc115
 
             dst.create( src.size(), CV_8UC4 );
 
@@ -1821,12 +1790,6 @@
     openCLExecuteKernel(clCxt, &imgproc_mulAndScaleSpectrums, kernelName, gt, lt, args, -1, -1);
 }
 //////////////////////////////////convolve////////////////////////////////////////////////////
-<<<<<<< HEAD
-inline int divUp(int total, int grain)
-{
-    return (total + grain - 1) / grain;
-}
-
 // ported from CUDA module
 void cv::ocl::ConvolveBuf::create(Size image_size, Size templ_size)
 {
@@ -1941,11 +1904,8 @@
 #undef UNUSED
 #endif
 }
+
 static void convolve_run(const oclMat &src, const oclMat &temp1, oclMat &dst, String kernelName, const char **kernelString)
-=======
-
-static void convolve_run(const oclMat &src, const oclMat &temp1, oclMat &dst, string kernelName, const char **kernelString)
->>>>>>> e35bc115
 {
     CV_Assert(src.depth() == CV_32FC1);
     CV_Assert(temp1.depth() == CV_32F);
