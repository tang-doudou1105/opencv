--- conflicted
+++ resolved
@@ -143,11 +143,7 @@
 #ifdef HAVE_JASPER
         "jp2",
 #endif
-<<<<<<< HEAD
-#ifdef HAVE_OPENEXR
-=======
 #if defined HAVE_OPENEXR && !defined __APPLE__
->>>>>>> f4e33ea0
         "exr",
 #endif
         "bmp",
